import unittest
import os
import tempfile
<<<<<<< HEAD
import json
from unittest.mock import patch, MagicMock, mock_open
import pandas as pd
import numpy as np
=======
import shutil
import numpy as np
import pandas as pd
from unittest.mock import patch, MagicMock, PropertyMock
import bilby.core.prior
>>>>>>> 11d71ec8

from redback import result
from redback.result import RedbackResult, read_in_result


class TestRedbackResult(unittest.TestCase):
    """Test RedbackResult class"""

    def setUp(self):
        """Set up test fixtures"""
        self.tempdir = tempfile.mkdtemp()
        self.label = 'test_result'

        # Create minimal posterior DataFrame
        self.posterior = pd.DataFrame({
            'param1': np.random.randn(100),
            'param2': np.random.randn(100),
            'log_likelihood': np.random.randn(100),
            'log_prior': np.random.randn(100)
        })

        # Create metadata
        self.meta_data = {
            'name': 'test_transient',
            'data_mode': 'flux',
            'time': np.array([1.0, 2.0, 3.0]),
            'flux': np.array([1e-12, 2e-12, 1.5e-12]),
            'flux_err': np.array([1e-13, 2e-13, 1.5e-13]),
            'model': 'test_model',
            'transient_type': 'afterglow',
            'model_kwargs': {}
        }

    def tearDown(self):
        """Clean up test fixtures"""
        if os.path.exists(self.tempdir):
            shutil.rmtree(self.tempdir)

    def test_initialization(self):
        """Test basic RedbackResult initialization"""
        res = RedbackResult(
            label=self.label,
            outdir=self.tempdir,
            posterior=self.posterior,
            meta_data=self.meta_data
        )

        self.assertEqual(res.label, self.label)
        self.assertEqual(res.outdir, self.tempdir)
        self.assertIsNotNone(res.posterior)

    def test_meta_data_accessors(self):
        """Test metadata accessor properties"""
        res = RedbackResult(
            label=self.label,
            outdir=self.tempdir,
            posterior=self.posterior,
            meta_data=self.meta_data
        )

        self.assertEqual(res.model, 'test_model')
        self.assertEqual(res.transient_type, 'afterglow')
        self.assertEqual(res.name, 'test_transient')
        self.assertIsInstance(res.model_kwargs, dict)

<<<<<<< HEAD
    def setUp(self) -> None:
        self.test_dir = tempfile.mkdtemp()

    def tearDown(self) -> None:
        import shutil
        shutil.rmtree(self.test_dir)

    def test_read_in_result_file_not_found(self):
        """Test that read_in_result logs error for missing file."""
        with self.assertRaises(FileNotFoundError):
            result.read_in_result(filename="/nonexistent/file.json")

    def test_read_in_result_invalid_extension(self):
        """Test that read_in_result logs error for unknown file type."""
        # Create a dummy file with unknown extension
        test_file = os.path.join(self.test_dir, "test.xyz")
        with open(test_file, 'w') as f:
            f.write("dummy")
        with self.assertRaises(ValueError):
            result.read_in_result(filename=test_file)

    def test_read_in_result_no_extension(self):
        """Test that read_in_result handles file without extension."""
        test_file = os.path.join(self.test_dir, "test")
        with open(test_file, 'w') as f:
            f.write("dummy")
        # This should fail because we can't determine the type
        with self.assertRaises(ValueError):
            result.read_in_result(filename=test_file)

    @patch('redback.result.RedbackResult.from_json')
    def test_read_in_result_json_success(self, mock_from_json):
        """Test successful JSON file loading."""
        test_file = os.path.join(self.test_dir, "test_result.json")
        with open(test_file, 'w') as f:
            json.dump({}, f)

        mock_result = MagicMock()
        mock_result.label = "test"
        mock_result.model = "test_model"
        mock_from_json.return_value = mock_result

        loaded = result.read_in_result(filename=test_file)
        self.assertEqual(loaded.label, "test")
        mock_from_json.assert_called_once()

    @patch('redback.result.RedbackResult.from_hdf5')
    def test_read_in_result_hdf5_success(self, mock_from_hdf5):
        """Test successful HDF5 file loading."""
        test_file = os.path.join(self.test_dir, "test_result.hdf5")
        with open(test_file, 'w') as f:
            f.write("dummy")

        mock_result = MagicMock()
        mock_result.label = "test"
        mock_result.model = "test_model"
        mock_from_hdf5.return_value = mock_result

        loaded = result.read_in_result(filename=test_file)
        self.assertEqual(loaded.label, "test")

    @patch('redback.result.RedbackResult.from_pickle')
    def test_read_in_result_pickle_success(self, mock_from_pickle):
        """Test successful pickle file loading."""
        test_file = os.path.join(self.test_dir, "test_result.pkl")
        with open(test_file, 'w') as f:
            f.write("dummy")

        mock_result = MagicMock()
        mock_result.label = "test"
        mock_result.model = "test_model"
        mock_from_pickle.return_value = mock_result

        loaded = result.read_in_result(filename=test_file)
        self.assertEqual(loaded.label, "test")

    @patch('redback.result.RedbackResult.from_json')
    def test_read_in_result_gzip_json(self, mock_from_json):
        """Test gzipped JSON file loading."""
        test_file = os.path.join(self.test_dir, "test_result.json.gz")
        with open(test_file, 'w') as f:
            f.write("dummy")

        mock_result = MagicMock()
        mock_result.label = "test"
        mock_result.model = "test_model"
        mock_from_json.return_value = mock_result

        loaded = result.read_in_result(filename=test_file)
        self.assertEqual(loaded.label, "test")


class TestRedbackResultTransient(unittest.TestCase):

    def setUp(self):
        self.result = result.RedbackResult()
        self.result.meta_data = {
            'name': 'test_transient',
            'time': np.array([1, 2, 3]),
            'time_err': np.array([0.1, 0.1, 0.1]),
            'flux_density': np.array([1e-3, 2e-3, 3e-3]),
            'flux_density_err': np.array([1e-4, 2e-4, 3e-4]),
            'bands': np.array(['r', 'r', 'r']),
            'system': np.array(['AB', 'AB', 'AB']),
            'redshift': 0.01,
            'data_mode': 'flux_density'
        }

    @patch('redback.result.TRANSIENT_DICT')
    def test_transient_reconstruction_success(self, mock_dict):
        """Test successful transient reconstruction."""
        mock_transient = MagicMock()
        mock_dict.__getitem__ = MagicMock(return_value=MagicMock(return_value=mock_transient))
        self.result._transient_type = 'supernova'
        self.result._name = 'test'

        transient = self.result.transient
        self.assertIsNotNone(transient)

    @patch('redback.result.TRANSIENT_DICT')
    def test_transient_reconstruction_unknown_type(self, mock_dict):
        """Test transient reconstruction with unknown type logs error."""
        mock_dict.__getitem__ = MagicMock(side_effect=KeyError("unknown"))
        self.result._transient_type = 'unknown_type'

        with self.assertRaises(KeyError):
            _ = self.result.transient

    @patch('redback.result.TRANSIENT_DICT')
    def test_transient_reconstruction_failure(self, mock_dict):
        """Test transient reconstruction failure logs error."""
        mock_dict.__getitem__ = MagicMock(return_value=MagicMock(side_effect=Exception("Failed")))
        self.result._transient_type = 'supernova'

        with self.assertRaises(Exception):
            _ = self.result.transient


class TestRedbackResultPlotting(unittest.TestCase):

    def setUp(self):
        self.result = result.RedbackResult()
        self.result._model = 'test_model'
        self.result._posterior = pd.DataFrame({'a': [1, 2, 3]})
        self.result._model_kwargs = {}

    @patch('redback.result.model_library.all_models_dict')
    @patch.object(result.RedbackResult, 'transient', new_callable=lambda: property(lambda self: MagicMock()))
    def test_plot_lightcurve_uses_stored_model(self, mock_transient_prop, mock_models):
        """Test that plot_lightcurve uses stored model when none provided."""
        mock_model = MagicMock()
        mock_models.__getitem__ = MagicMock(return_value=mock_model)

        mock_transient = MagicMock()
        mock_transient.plot_lightcurve = MagicMock(return_value=None)

        with patch.object(result.RedbackResult, 'transient', mock_transient):
            self.result.plot_lightcurve()
            mock_transient.plot_lightcurve.assert_called_once()

    @patch('redback.result.model_library.all_models_dict')
    def test_plot_spectrum_uses_stored_model(self, mock_models):
        """Test that plot_spectrum uses stored model when none provided."""
        mock_model = MagicMock()
        mock_models.__getitem__ = MagicMock(return_value=mock_model)

        mock_transient = MagicMock()
        mock_transient.plot_spectrum = MagicMock(return_value=None)

        with patch.object(result.RedbackResult, 'transient', mock_transient):
            self.result.plot_spectrum()
            mock_transient.plot_spectrum.assert_called_once()

    @patch('redback.result.model_library.all_models_dict')
    def test_plot_residual_uses_stored_model(self, mock_models):
        """Test that plot_residual uses stored model when none provided."""
        mock_model = MagicMock()
        mock_models.__getitem__ = MagicMock(return_value=mock_model)

        mock_transient = MagicMock()
        mock_transient.plot_residual = MagicMock(return_value=None)

        with patch.object(result.RedbackResult, 'transient', mock_transient):
            self.result.plot_residual()
            mock_transient.plot_residual.assert_called_once()

    @patch('redback.result.model_library.all_models_dict')
    def test_plot_multiband_lightcurve_uses_stored_model(self, mock_models):
        """Test that plot_multiband_lightcurve uses stored model when none provided."""
        mock_model = MagicMock()
        mock_models.__getitem__ = MagicMock(return_value=mock_model)

        mock_transient = MagicMock()
        mock_transient.plot_multiband_lightcurve = MagicMock(return_value=None)

        with patch.object(result.RedbackResult, 'transient', mock_transient):
            self.result.plot_multiband_lightcurve()
            mock_transient.plot_multiband_lightcurve.assert_called_once()

    def test_plot_data_delegates_to_transient(self):
        """Test that plot_data delegates to transient."""
        mock_transient = MagicMock()
        mock_transient.plot_data = MagicMock(return_value=None)

        with patch.object(result.RedbackResult, 'transient', mock_transient):
            self.result.plot_data()
            mock_transient.plot_data.assert_called_once()

    def test_plot_multiband_delegates_to_transient(self):
        """Test that plot_multiband delegates to transient."""
        mock_transient = MagicMock()
        mock_transient.plot_multiband = MagicMock(return_value=None)

        with patch.object(result.RedbackResult, 'transient', mock_transient):
            self.result.plot_multiband()
            mock_transient.plot_multiband.assert_called_once()


class TestReadInResultEdgeCases(unittest.TestCase):

    def test_read_in_result_no_extension_logs_error(self):
        """Test that read_in_result with no extension logs error and raises ValueError."""
        with patch('redback.result._determine_file_name') as mock_determine:
            # Mock a filename with no extension
            mock_determine.return_value = 'test_file'
            with patch('redback.result.os.path.exists') as mock_exists:
                mock_exists.return_value = True

                with self.assertRaises(ValueError) as context:
                    result.read_in_result(filename='test_file')
                # Empty extension goes to unsupported filetype branch
                self.assertIn('Filetype', str(context.exception))

    def test_read_in_result_unsupported_extension_logs_error(self):
        """Test that read_in_result with unsupported extension logs error."""
        with patch('redback.result._determine_file_name') as mock_determine:
            mock_determine.return_value = 'test_file.xyz'
            with patch('redback.result.os.path.exists') as mock_exists:
                mock_exists.return_value = True

                with self.assertRaises(ValueError) as context:
                    result.read_in_result(filename='test_file.xyz')
                self.assertIn('Filetype', str(context.exception))
=======
    @patch('redback.result.TRANSIENT_DICT')
    def test_transient_property(self, mock_transient_dict):
        """Test transient property reconstruction"""
        mock_transient_class = MagicMock()
        mock_transient_instance = MagicMock()
        mock_transient_class.return_value = mock_transient_instance
        mock_transient_dict.__getitem__.return_value = mock_transient_class

        res = RedbackResult(
            label=self.label,
            outdir=self.tempdir,
            posterior=self.posterior,
            meta_data=self.meta_data
        )
>>>>>>> 11d71ec8

        transient = res.transient
        mock_transient_dict.__getitem__.assert_called_once_with('afterglow')
        mock_transient_class.assert_called_once()
        self.assertEqual(transient, mock_transient_instance)

    @patch('redback.result.TRANSIENT_DICT')
    @patch('redback.model_library.all_models_dict')
    def test_plot_lightcurve_with_model(self, mock_models, mock_transient_dict):
        """Test plot_lightcurve method with provided model"""
        mock_transient = MagicMock()
        mock_transient.plot_lightcurve.return_value = MagicMock()
        mock_transient_class = MagicMock(return_value=mock_transient)
        mock_transient_dict.__getitem__.return_value = mock_transient_class

        mock_model = MagicMock()
        mock_models.__getitem__.return_value = mock_model

        res = RedbackResult(
            label=self.label,
            outdir=self.tempdir,
            posterior=self.posterior,
            meta_data=self.meta_data
        )

        # Test with explicit model
        result_plot = res.plot_lightcurve(model=mock_model)
        mock_transient.plot_lightcurve.assert_called_once()
        self.assertIsNotNone(result_plot)

    @patch('redback.result.TRANSIENT_DICT')
    @patch('redback.model_library.all_models_dict')
    def test_plot_lightcurve_default_model(self, mock_models, mock_transient_dict):
        """Test plot_lightcurve with default model from metadata"""
        mock_transient = MagicMock()
        mock_transient.plot_lightcurve.return_value = MagicMock()
        mock_transient_class = MagicMock(return_value=mock_transient)
        mock_transient_dict.__getitem__.return_value = mock_transient_class

        mock_model = MagicMock()
        mock_models.__getitem__.return_value = mock_model

        res = RedbackResult(
            label=self.label,
            outdir=self.tempdir,
            posterior=self.posterior,
            meta_data=self.meta_data
        )

        # Test with default model (None)
        result_plot = res.plot_lightcurve()
        mock_models.__getitem__.assert_called_once_with('test_model')
        self.assertIsNotNone(result_plot)

    @patch('redback.result.TRANSIENT_DICT')
    @patch('redback.model_library.all_models_dict')
    def test_plot_spectrum(self, mock_models, mock_transient_dict):
        """Test plot_spectrum method"""
        mock_transient = MagicMock()
        mock_transient.plot_spectrum.return_value = MagicMock()
        mock_transient_class = MagicMock(return_value=mock_transient)
        mock_transient_dict.__getitem__.return_value = mock_transient_class

        mock_model = MagicMock()
        mock_models.__getitem__.return_value = mock_model

        res = RedbackResult(
            label=self.label,
            outdir=self.tempdir,
            posterior=self.posterior,
            meta_data=self.meta_data
        )

        result_plot = res.plot_spectrum()
        mock_transient.plot_spectrum.assert_called_once()
        self.assertIsNotNone(result_plot)

    @patch('redback.result.TRANSIENT_DICT')
    @patch('redback.model_library.all_models_dict')
    def test_plot_residual(self, mock_models, mock_transient_dict):
        """Test plot_residual method"""
        mock_transient = MagicMock()
        mock_transient.plot_residual.return_value = MagicMock()
        mock_transient_class = MagicMock(return_value=mock_transient)
        mock_transient_dict.__getitem__.return_value = mock_transient_class

        mock_model = MagicMock()
        mock_models.__getitem__.return_value = mock_model

        res = RedbackResult(
            label=self.label,
            outdir=self.tempdir,
            posterior=self.posterior,
            meta_data=self.meta_data
        )

        result_plot = res.plot_residual()
        mock_transient.plot_residual.assert_called_once()
        self.assertIsNotNone(result_plot)

    @patch('redback.result.TRANSIENT_DICT')
    @patch('redback.model_library.all_models_dict')
    def test_plot_multiband_lightcurve(self, mock_models, mock_transient_dict):
        """Test plot_multiband_lightcurve method"""
        mock_transient = MagicMock()
        mock_transient.plot_multiband_lightcurve.return_value = MagicMock()
        mock_transient_class = MagicMock(return_value=mock_transient)
        mock_transient_dict.__getitem__.return_value = mock_transient_class

        mock_model = MagicMock()
        mock_models.__getitem__.return_value = mock_model

        res = RedbackResult(
            label=self.label,
            outdir=self.tempdir,
            posterior=self.posterior,
            meta_data=self.meta_data
        )

        result_plot = res.plot_multiband_lightcurve()
        mock_transient.plot_multiband_lightcurve.assert_called_once()
        self.assertIsNotNone(result_plot)

    @patch('redback.result.TRANSIENT_DICT')
    def test_plot_data(self, mock_transient_dict):
        """Test plot_data method"""
        mock_transient = MagicMock()
        mock_transient.plot_data.return_value = MagicMock()
        mock_transient_class = MagicMock(return_value=mock_transient)
        mock_transient_dict.__getitem__.return_value = mock_transient_class

        res = RedbackResult(
            label=self.label,
            outdir=self.tempdir,
            posterior=self.posterior,
            meta_data=self.meta_data
        )

        result_plot = res.plot_data()
        mock_transient.plot_data.assert_called_once()
        self.assertIsNotNone(result_plot)

    @patch('redback.result.TRANSIENT_DICT')
    def test_plot_multiband(self, mock_transient_dict):
        """Test plot_multiband method"""
        mock_transient = MagicMock()
        mock_transient.plot_multiband.return_value = MagicMock()
        mock_transient_class = MagicMock(return_value=mock_transient)
        mock_transient_dict.__getitem__.return_value = mock_transient_class

        res = RedbackResult(
            label=self.label,
            outdir=self.tempdir,
            posterior=self.posterior,
            meta_data=self.meta_data
        )

        result_plot = res.plot_multiband()
        mock_transient.plot_multiband.assert_called_once()
        self.assertIsNotNone(result_plot)

    def test_with_sampling_results(self):
        """Test with sampling-specific parameters"""
        res = RedbackResult(
            label=self.label,
            outdir=self.tempdir,
            sampler='dynesty',
            posterior=self.posterior,
            meta_data=self.meta_data,
            log_evidence=100.5,
            log_evidence_err=0.1,
            sampling_time=123.45,
            num_likelihood_evaluations=10000
        )

        self.assertEqual(res.sampler, 'dynesty')
        self.assertAlmostEqual(res.log_evidence, 100.5)
        self.assertAlmostEqual(res.log_evidence_err, 0.1)
        # sampling_time gets converted to timedelta by bilby
        self.assertIsNotNone(res.sampling_time)
        self.assertEqual(res.num_likelihood_evaluations, 10000)


class TestReadInResult(unittest.TestCase):
    """Test read_in_result function"""

    def setUp(self):
        """Set up test fixtures"""
        self.tempdir = tempfile.mkdtemp()
        self.label = 'test_read'

    def tearDown(self):
        """Clean up test fixtures"""
        if os.path.exists(self.tempdir):
            shutil.rmtree(self.tempdir)

    @patch('redback.result.RedbackResult.from_json')
    @patch('redback.result._determine_file_name')
    def test_read_json_result(self, mock_determine_filename, mock_from_json):
        """Test reading JSON result"""
        test_filename = os.path.join(self.tempdir, 'test_result.json')
        mock_determine_filename.return_value = test_filename
        mock_result = MagicMock(spec=RedbackResult)
        mock_from_json.return_value = mock_result

        result = read_in_result(filename=test_filename)

        mock_from_json.assert_called_once_with(filename=test_filename)
        self.assertEqual(result, mock_result)

    @patch('redback.result.RedbackResult.from_hdf5')
    @patch('redback.result._determine_file_name')
    def test_read_hdf5_result(self, mock_determine_filename, mock_from_hdf5):
        """Test reading HDF5 result"""
        test_filename = os.path.join(self.tempdir, 'test_result.hdf5')
        mock_determine_filename.return_value = test_filename
        mock_result = MagicMock(spec=RedbackResult)
        mock_from_hdf5.return_value = mock_result

        result = read_in_result(filename=test_filename)

        mock_from_hdf5.assert_called_once_with(filename=test_filename)
        self.assertEqual(result, mock_result)

    @patch('redback.result.RedbackResult.from_hdf5')
    @patch('redback.result._determine_file_name')
    def test_read_h5_result(self, mock_determine_filename, mock_from_hdf5):
        """Test reading .h5 result"""
        test_filename = os.path.join(self.tempdir, 'test_result.h5')
        mock_determine_filename.return_value = test_filename
        mock_result = MagicMock(spec=RedbackResult)
        mock_from_hdf5.return_value = mock_result

        result = read_in_result(filename=test_filename)

        mock_from_hdf5.assert_called_once_with(filename=test_filename)
        self.assertEqual(result, mock_result)

    @patch('redback.result.RedbackResult.from_pickle')
    @patch('redback.result._determine_file_name')
    def test_read_pickle_result(self, mock_determine_filename, mock_from_pickle):
        """Test reading pickle result"""
        test_filename = os.path.join(self.tempdir, 'test_result.pkl')
        mock_determine_filename.return_value = test_filename
        mock_result = MagicMock(spec=RedbackResult)
        mock_from_pickle.return_value = mock_result

        result = read_in_result(filename=test_filename)

        mock_from_pickle.assert_called_once_with(filename=test_filename)
        self.assertEqual(result, mock_result)

    @patch('redback.result.RedbackResult.from_pickle')
    @patch('redback.result._determine_file_name')
    def test_read_pickle_alt_extension(self, mock_determine_filename, mock_from_pickle):
        """Test reading .pickle result"""
        test_filename = os.path.join(self.tempdir, 'test_result.pickle')
        mock_determine_filename.return_value = test_filename
        mock_result = MagicMock(spec=RedbackResult)
        mock_from_pickle.return_value = mock_result

        result = read_in_result(filename=test_filename)

        mock_from_pickle.assert_called_once_with(filename=test_filename)
        self.assertEqual(result, mock_result)

    @patch('redback.result.RedbackResult.from_json')
    @patch('redback.result._determine_file_name')
    def test_read_gzipped_json(self, mock_determine_filename, mock_from_json):
        """Test reading gzipped JSON result"""
        test_filename = os.path.join(self.tempdir, 'test_result.json.gz')
        mock_determine_filename.return_value = test_filename
        mock_result = MagicMock(spec=RedbackResult)
        mock_from_json.return_value = mock_result

        result = read_in_result(filename=test_filename)

        mock_from_json.assert_called_once_with(filename=test_filename)
        self.assertEqual(result, mock_result)

    @patch('redback.result._determine_file_name')
    def test_read_invalid_extension(self, mock_determine_filename):
        """Test that invalid extension raises ValueError"""
        test_filename = os.path.join(self.tempdir, 'test_result.invalid')
        mock_determine_filename.return_value = test_filename

        with self.assertRaises(ValueError) as context:
            read_in_result(filename=test_filename)

        self.assertIn('not understood', str(context.exception))

    @patch('redback.result.RedbackResult.from_json')
    @patch('redback.result._determine_file_name')
    def test_read_with_label_outdir(self, mock_determine_filename, mock_from_json):
        """Test reading with outdir and label instead of filename"""
        test_filename = os.path.join(self.tempdir, 'test_label_result.json')
        mock_determine_filename.return_value = test_filename
        mock_result = MagicMock(spec=RedbackResult)
        mock_from_json.return_value = mock_result

        result = read_in_result(outdir=self.tempdir, label='test_label', extension='json')

        mock_determine_filename.assert_called_once_with(
            None, self.tempdir, 'test_label', 'json', False)
        mock_from_json.assert_called_once_with(filename=test_filename)
        self.assertEqual(result, mock_result)

    @patch('redback.result.RedbackResult.from_json')
    @patch('redback.result._determine_file_name')
    def test_read_with_gzip_flag(self, mock_determine_filename, mock_from_json):
        """Test reading with gzip flag"""
        test_filename = os.path.join(self.tempdir, 'test_result.json.gz')
        mock_determine_filename.return_value = test_filename
        mock_result = MagicMock(spec=RedbackResult)
        mock_from_json.return_value = mock_result

        result = read_in_result(
            outdir=self.tempdir, label='test_result', extension='json', gzip=True)

        mock_determine_filename.assert_called_once_with(
            None, self.tempdir, 'test_result', 'json', True)
        self.assertEqual(result, mock_result)


class TestRedbackResultEdgeCases(unittest.TestCase):
    """Test edge cases for RedbackResult"""

    def setUp(self):
        self.tempdir = tempfile.mkdtemp()

    def tearDown(self):
        if os.path.exists(self.tempdir):
            shutil.rmtree(self.tempdir)

    def test_minimal_initialization(self):
        """Test with minimal parameters"""
        res = RedbackResult()
        self.assertEqual(res.label, 'no_label')
        # outdir defaults to current directory, not necessarily '.'
        self.assertIsNotNone(res.outdir)
        self.assertIsInstance(res.outdir, str)

    def test_with_priors(self):
        """Test initialization with priors"""
        priors = bilby.core.prior.PriorDict()
        priors['param1'] = bilby.core.prior.Uniform(0, 10)
        priors['param2'] = bilby.core.prior.Gaussian(5, 1)

        # Need minimal posterior for Result initialization
        posterior = pd.DataFrame({
            'param1': np.random.randn(10),
            'param2': np.random.randn(10)
        })

        res = RedbackResult(
            label='test',
            outdir=self.tempdir,
            priors=priors,
            posterior=posterior,
            search_parameter_keys=['param1', 'param2']  # Required for bilby Result
        )

        self.assertIsNotNone(res.priors)
        self.assertIn('param1', res.priors)
        self.assertIn('param2', res.priors)

    def test_with_nested_samples(self):
        """Test with nested sampling results"""
        nested_samples = pd.DataFrame({
            'param1': np.random.randn(1000),
            'param2': np.random.randn(1000),
            'log_likelihood': np.random.randn(1000)
        })

        posterior = pd.DataFrame({
            'param1': np.random.randn(100),
            'param2': np.random.randn(100)
        })

        res = RedbackResult(
            label='test',
            outdir=self.tempdir,
            nested_samples=nested_samples,
            posterior=posterior,
            sampler='dynesty'
        )

        self.assertIsNotNone(res.nested_samples)
        self.assertEqual(len(res.nested_samples), 1000)


if __name__ == '__main__':
    unittest.main()<|MERGE_RESOLUTION|>--- conflicted
+++ resolved
@@ -1,18 +1,11 @@
 import unittest
 import os
 import tempfile
-<<<<<<< HEAD
-import json
-from unittest.mock import patch, MagicMock, mock_open
-import pandas as pd
-import numpy as np
-=======
 import shutil
 import numpy as np
 import pandas as pd
 from unittest.mock import patch, MagicMock, PropertyMock
 import bilby.core.prior
->>>>>>> 11d71ec8
 
 from redback import result
 from redback.result import RedbackResult, read_in_result
@@ -78,251 +71,6 @@
         self.assertEqual(res.name, 'test_transient')
         self.assertIsInstance(res.model_kwargs, dict)
 
-<<<<<<< HEAD
-    def setUp(self) -> None:
-        self.test_dir = tempfile.mkdtemp()
-
-    def tearDown(self) -> None:
-        import shutil
-        shutil.rmtree(self.test_dir)
-
-    def test_read_in_result_file_not_found(self):
-        """Test that read_in_result logs error for missing file."""
-        with self.assertRaises(FileNotFoundError):
-            result.read_in_result(filename="/nonexistent/file.json")
-
-    def test_read_in_result_invalid_extension(self):
-        """Test that read_in_result logs error for unknown file type."""
-        # Create a dummy file with unknown extension
-        test_file = os.path.join(self.test_dir, "test.xyz")
-        with open(test_file, 'w') as f:
-            f.write("dummy")
-        with self.assertRaises(ValueError):
-            result.read_in_result(filename=test_file)
-
-    def test_read_in_result_no_extension(self):
-        """Test that read_in_result handles file without extension."""
-        test_file = os.path.join(self.test_dir, "test")
-        with open(test_file, 'w') as f:
-            f.write("dummy")
-        # This should fail because we can't determine the type
-        with self.assertRaises(ValueError):
-            result.read_in_result(filename=test_file)
-
-    @patch('redback.result.RedbackResult.from_json')
-    def test_read_in_result_json_success(self, mock_from_json):
-        """Test successful JSON file loading."""
-        test_file = os.path.join(self.test_dir, "test_result.json")
-        with open(test_file, 'w') as f:
-            json.dump({}, f)
-
-        mock_result = MagicMock()
-        mock_result.label = "test"
-        mock_result.model = "test_model"
-        mock_from_json.return_value = mock_result
-
-        loaded = result.read_in_result(filename=test_file)
-        self.assertEqual(loaded.label, "test")
-        mock_from_json.assert_called_once()
-
-    @patch('redback.result.RedbackResult.from_hdf5')
-    def test_read_in_result_hdf5_success(self, mock_from_hdf5):
-        """Test successful HDF5 file loading."""
-        test_file = os.path.join(self.test_dir, "test_result.hdf5")
-        with open(test_file, 'w') as f:
-            f.write("dummy")
-
-        mock_result = MagicMock()
-        mock_result.label = "test"
-        mock_result.model = "test_model"
-        mock_from_hdf5.return_value = mock_result
-
-        loaded = result.read_in_result(filename=test_file)
-        self.assertEqual(loaded.label, "test")
-
-    @patch('redback.result.RedbackResult.from_pickle')
-    def test_read_in_result_pickle_success(self, mock_from_pickle):
-        """Test successful pickle file loading."""
-        test_file = os.path.join(self.test_dir, "test_result.pkl")
-        with open(test_file, 'w') as f:
-            f.write("dummy")
-
-        mock_result = MagicMock()
-        mock_result.label = "test"
-        mock_result.model = "test_model"
-        mock_from_pickle.return_value = mock_result
-
-        loaded = result.read_in_result(filename=test_file)
-        self.assertEqual(loaded.label, "test")
-
-    @patch('redback.result.RedbackResult.from_json')
-    def test_read_in_result_gzip_json(self, mock_from_json):
-        """Test gzipped JSON file loading."""
-        test_file = os.path.join(self.test_dir, "test_result.json.gz")
-        with open(test_file, 'w') as f:
-            f.write("dummy")
-
-        mock_result = MagicMock()
-        mock_result.label = "test"
-        mock_result.model = "test_model"
-        mock_from_json.return_value = mock_result
-
-        loaded = result.read_in_result(filename=test_file)
-        self.assertEqual(loaded.label, "test")
-
-
-class TestRedbackResultTransient(unittest.TestCase):
-
-    def setUp(self):
-        self.result = result.RedbackResult()
-        self.result.meta_data = {
-            'name': 'test_transient',
-            'time': np.array([1, 2, 3]),
-            'time_err': np.array([0.1, 0.1, 0.1]),
-            'flux_density': np.array([1e-3, 2e-3, 3e-3]),
-            'flux_density_err': np.array([1e-4, 2e-4, 3e-4]),
-            'bands': np.array(['r', 'r', 'r']),
-            'system': np.array(['AB', 'AB', 'AB']),
-            'redshift': 0.01,
-            'data_mode': 'flux_density'
-        }
-
-    @patch('redback.result.TRANSIENT_DICT')
-    def test_transient_reconstruction_success(self, mock_dict):
-        """Test successful transient reconstruction."""
-        mock_transient = MagicMock()
-        mock_dict.__getitem__ = MagicMock(return_value=MagicMock(return_value=mock_transient))
-        self.result._transient_type = 'supernova'
-        self.result._name = 'test'
-
-        transient = self.result.transient
-        self.assertIsNotNone(transient)
-
-    @patch('redback.result.TRANSIENT_DICT')
-    def test_transient_reconstruction_unknown_type(self, mock_dict):
-        """Test transient reconstruction with unknown type logs error."""
-        mock_dict.__getitem__ = MagicMock(side_effect=KeyError("unknown"))
-        self.result._transient_type = 'unknown_type'
-
-        with self.assertRaises(KeyError):
-            _ = self.result.transient
-
-    @patch('redback.result.TRANSIENT_DICT')
-    def test_transient_reconstruction_failure(self, mock_dict):
-        """Test transient reconstruction failure logs error."""
-        mock_dict.__getitem__ = MagicMock(return_value=MagicMock(side_effect=Exception("Failed")))
-        self.result._transient_type = 'supernova'
-
-        with self.assertRaises(Exception):
-            _ = self.result.transient
-
-
-class TestRedbackResultPlotting(unittest.TestCase):
-
-    def setUp(self):
-        self.result = result.RedbackResult()
-        self.result._model = 'test_model'
-        self.result._posterior = pd.DataFrame({'a': [1, 2, 3]})
-        self.result._model_kwargs = {}
-
-    @patch('redback.result.model_library.all_models_dict')
-    @patch.object(result.RedbackResult, 'transient', new_callable=lambda: property(lambda self: MagicMock()))
-    def test_plot_lightcurve_uses_stored_model(self, mock_transient_prop, mock_models):
-        """Test that plot_lightcurve uses stored model when none provided."""
-        mock_model = MagicMock()
-        mock_models.__getitem__ = MagicMock(return_value=mock_model)
-
-        mock_transient = MagicMock()
-        mock_transient.plot_lightcurve = MagicMock(return_value=None)
-
-        with patch.object(result.RedbackResult, 'transient', mock_transient):
-            self.result.plot_lightcurve()
-            mock_transient.plot_lightcurve.assert_called_once()
-
-    @patch('redback.result.model_library.all_models_dict')
-    def test_plot_spectrum_uses_stored_model(self, mock_models):
-        """Test that plot_spectrum uses stored model when none provided."""
-        mock_model = MagicMock()
-        mock_models.__getitem__ = MagicMock(return_value=mock_model)
-
-        mock_transient = MagicMock()
-        mock_transient.plot_spectrum = MagicMock(return_value=None)
-
-        with patch.object(result.RedbackResult, 'transient', mock_transient):
-            self.result.plot_spectrum()
-            mock_transient.plot_spectrum.assert_called_once()
-
-    @patch('redback.result.model_library.all_models_dict')
-    def test_plot_residual_uses_stored_model(self, mock_models):
-        """Test that plot_residual uses stored model when none provided."""
-        mock_model = MagicMock()
-        mock_models.__getitem__ = MagicMock(return_value=mock_model)
-
-        mock_transient = MagicMock()
-        mock_transient.plot_residual = MagicMock(return_value=None)
-
-        with patch.object(result.RedbackResult, 'transient', mock_transient):
-            self.result.plot_residual()
-            mock_transient.plot_residual.assert_called_once()
-
-    @patch('redback.result.model_library.all_models_dict')
-    def test_plot_multiband_lightcurve_uses_stored_model(self, mock_models):
-        """Test that plot_multiband_lightcurve uses stored model when none provided."""
-        mock_model = MagicMock()
-        mock_models.__getitem__ = MagicMock(return_value=mock_model)
-
-        mock_transient = MagicMock()
-        mock_transient.plot_multiband_lightcurve = MagicMock(return_value=None)
-
-        with patch.object(result.RedbackResult, 'transient', mock_transient):
-            self.result.plot_multiband_lightcurve()
-            mock_transient.plot_multiband_lightcurve.assert_called_once()
-
-    def test_plot_data_delegates_to_transient(self):
-        """Test that plot_data delegates to transient."""
-        mock_transient = MagicMock()
-        mock_transient.plot_data = MagicMock(return_value=None)
-
-        with patch.object(result.RedbackResult, 'transient', mock_transient):
-            self.result.plot_data()
-            mock_transient.plot_data.assert_called_once()
-
-    def test_plot_multiband_delegates_to_transient(self):
-        """Test that plot_multiband delegates to transient."""
-        mock_transient = MagicMock()
-        mock_transient.plot_multiband = MagicMock(return_value=None)
-
-        with patch.object(result.RedbackResult, 'transient', mock_transient):
-            self.result.plot_multiband()
-            mock_transient.plot_multiband.assert_called_once()
-
-
-class TestReadInResultEdgeCases(unittest.TestCase):
-
-    def test_read_in_result_no_extension_logs_error(self):
-        """Test that read_in_result with no extension logs error and raises ValueError."""
-        with patch('redback.result._determine_file_name') as mock_determine:
-            # Mock a filename with no extension
-            mock_determine.return_value = 'test_file'
-            with patch('redback.result.os.path.exists') as mock_exists:
-                mock_exists.return_value = True
-
-                with self.assertRaises(ValueError) as context:
-                    result.read_in_result(filename='test_file')
-                # Empty extension goes to unsupported filetype branch
-                self.assertIn('Filetype', str(context.exception))
-
-    def test_read_in_result_unsupported_extension_logs_error(self):
-        """Test that read_in_result with unsupported extension logs error."""
-        with patch('redback.result._determine_file_name') as mock_determine:
-            mock_determine.return_value = 'test_file.xyz'
-            with patch('redback.result.os.path.exists') as mock_exists:
-                mock_exists.return_value = True
-
-                with self.assertRaises(ValueError) as context:
-                    result.read_in_result(filename='test_file.xyz')
-                self.assertIn('Filetype', str(context.exception))
-=======
     @patch('redback.result.TRANSIENT_DICT')
     def test_transient_property(self, mock_transient_dict):
         """Test transient property reconstruction"""
@@ -337,7 +85,6 @@
             posterior=self.posterior,
             meta_data=self.meta_data
         )
->>>>>>> 11d71ec8
 
         transient = res.transient
         mock_transient_dict.__getitem__.assert_called_once_with('afterglow')
