--- conflicted
+++ resolved
@@ -728,49 +728,6 @@
             assert -1.0 <= feature['amplitude'] <= 1.0
             # Most SN Ia features are absorption (negative)
             assert feature['amplitude'] != 0
-<<<<<<< HEAD
-
-
-class TestSEDErrorHandling(unittest.TestCase):
-    """Tests for SED module error handling and logging."""
-
-    def test_bandflux_zp_without_zpsys_logs_error(self):
-        """Test that providing zp without zpsys logs error and raises ValueError."""
-        from redback import sed
-        from unittest.mock import MagicMock
-
-        mock_model = MagicMock()
-        mock_band = 'bessellb'
-        time_or_phase = np.array([1.0])
-        zp = 25.0
-        zpsys = None
-
-        with self.assertRaises(ValueError) as context:
-            sed._bandflux_redback(mock_model, mock_band, time_or_phase, zp, zpsys)
-        self.assertIn('zpsys', str(context.exception))
-
-    def test_bandflux_single_wavelength_range_error_logs(self):
-        """Test that wavelength range mismatch logs error."""
-        from redback import sed
-        from unittest.mock import MagicMock
-
-        # Create mock model with narrow wavelength range
-        mock_model = MagicMock()
-        mock_model.minwave.return_value = 5000.0
-        mock_model.maxwave.return_value = 6000.0
-
-        # Create mock band that extends beyond model range
-        mock_band = MagicMock()
-        mock_band.minwave.return_value = 4000.0  # Outside model range
-        mock_band.maxwave.return_value = 6000.0
-        mock_band.name = 'test_band'
-
-        time_or_phase = np.array([1.0])
-
-        with self.assertRaises(ValueError) as context:
-            sed._bandflux_single_redback(mock_model, mock_band, time_or_phase)
-        self.assertIn('outside spectral range', str(context.exception))
-=======
 class TestCitationWrapper(unittest.TestCase):
     """Test citation_wrapper decorator function"""
 
@@ -1605,4 +1562,43 @@
                 self.assertIsNotNone(result.AA)
                 self.assertIsNotNone(result.Bf)
                 self.assertIsNotNone(result.Br)
->>>>>>> 11d71ec8
+
+class TestSEDErrorHandling(unittest.TestCase):
+    """Tests for SED module error handling and logging."""
+
+    def test_bandflux_zp_without_zpsys_logs_error(self):
+        """Test that providing zp without zpsys logs error and raises ValueError."""
+        from redback import sed
+        from unittest.mock import MagicMock
+
+        mock_model = MagicMock()
+        mock_band = 'bessellb'
+        time_or_phase = np.array([1.0])
+        zp = 25.0
+        zpsys = None
+
+        with self.assertRaises(ValueError) as context:
+            sed._bandflux_redback(mock_model, mock_band, time_or_phase, zp, zpsys)
+        self.assertIn('zpsys', str(context.exception))
+
+    def test_bandflux_single_wavelength_range_error_logs(self):
+        """Test that wavelength range mismatch logs error."""
+        from redback import sed
+        from unittest.mock import MagicMock
+
+        # Create mock model with narrow wavelength range
+        mock_model = MagicMock()
+        mock_model.minwave.return_value = 5000.0
+        mock_model.maxwave.return_value = 6000.0
+
+        # Create mock band that extends beyond model range
+        mock_band = MagicMock()
+        mock_band.minwave.return_value = 4000.0  # Outside model range
+        mock_band.maxwave.return_value = 6000.0
+        mock_band.name = 'test_band'
+
+        time_or_phase = np.array([1.0])
+
+        with self.assertRaises(ValueError) as context:
+            sed._bandflux_single_redback(mock_model, mock_band, time_or_phase)
+        self.assertIn('outside spectral range', str(context.exception))