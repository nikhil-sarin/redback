--- conflicted
+++ resolved
@@ -1329,239 +1329,6 @@
                 use_phase_model=False
             )
 
-<<<<<<< HEAD
-
-class TestKilonovaTransient(unittest.TestCase):
-    """Tests for Kilonova transient class initialization and logging."""
-
-    def setUp(self):
-        self.time = np.array([1, 2, 3])
-        self.time_err = np.array([0.1, 0.1, 0.1])
-        self.flux_density = np.array([1e-3, 2e-3, 3e-3])
-        self.flux_density_err = np.array([1e-4, 2e-4, 3e-4])
-        self.bands = np.array(['r', 'r', 'r'])
-        self.system = np.array(['AB', 'AB', 'AB'])
-        self.redshift = 0.01
-        self.name = 'test_kilonova'
-
-    def tearDown(self):
-        import shutil
-        shutil.rmtree('kilonova', ignore_errors=True)
-
-    @mock.patch('redback.get_data.directory.open_access_directory_structure')
-    def test_kilonova_initialization_logs_info(self, mock_dir):
-        """Test that Kilonova initialization logs transient name and data mode."""
-        mock_dir.return_value = mock.MagicMock(
-            directory_path='kilonova/',
-            raw_file_path='kilonova/test_rawdata.csv',
-            processed_file_path='kilonova/test.csv'
-        )
-
-        kn = redback.transient.Kilonova(
-            name=self.name,
-            data_mode='flux_density',
-            time=self.time,
-            time_err=self.time_err,
-            flux_density=self.flux_density,
-            flux_density_err=self.flux_density_err,
-            bands=self.bands,
-            system=self.system,
-            redshift=self.redshift
-        )
-
-        self.assertEqual(kn.name, self.name)
-        self.assertEqual(kn.data_mode, 'flux_density')
-        mock_dir.assert_called_once_with(transient=self.name, transient_type='kilonova')
-
-
-class TestSupernovaTransient(unittest.TestCase):
-    """Tests for Supernova transient class initialization and logging."""
-
-    def setUp(self):
-        self.time = np.array([1, 2, 3])
-        self.time_err = np.array([0.1, 0.1, 0.1])
-        self.flux_density = np.array([1e-3, 2e-3, 3e-3])
-        self.flux_density_err = np.array([1e-4, 2e-4, 3e-4])
-        self.bands = np.array(['r', 'r', 'r'])
-        self.system = np.array(['AB', 'AB', 'AB'])
-        self.redshift = 0.01
-        self.name = 'test_supernova'
-
-    def tearDown(self):
-        import shutil
-        shutil.rmtree('supernova', ignore_errors=True)
-
-    @mock.patch('redback.get_data.directory.open_access_directory_structure')
-    def test_supernova_initialization_logs_info(self, mock_dir):
-        """Test that Supernova initialization logs transient name and data mode."""
-        mock_dir.return_value = mock.MagicMock(
-            directory_path='supernova/',
-            raw_file_path='supernova/test_rawdata.csv',
-            processed_file_path='supernova/test.csv'
-        )
-
-        sn = redback.transient.Supernova(
-            name=self.name,
-            data_mode='flux_density',
-            time=self.time,
-            time_err=self.time_err,
-            flux_density=self.flux_density,
-            flux_density_err=self.flux_density_err,
-            bands=self.bands,
-            system=self.system,
-            redshift=self.redshift
-        )
-
-        self.assertEqual(sn.name, self.name)
-        self.assertEqual(sn.data_mode, 'flux_density')
-        mock_dir.assert_called_once_with(transient=self.name, transient_type='supernova')
-
-
-class TestTDETransient(unittest.TestCase):
-    """Tests for TDE transient class initialization and logging."""
-
-    def setUp(self):
-        self.time = np.array([1, 2, 3])
-        self.time_err = np.array([0.1, 0.1, 0.1])
-        self.flux_density = np.array([1e-3, 2e-3, 3e-3])
-        self.flux_density_err = np.array([1e-4, 2e-4, 3e-4])
-        self.bands = np.array(['r', 'r', 'r'])
-        self.system = np.array(['AB', 'AB', 'AB'])
-        self.redshift = 0.01
-        self.name = 'test_tde'
-
-    def tearDown(self):
-        import shutil
-        shutil.rmtree('tidal_disruption_event', ignore_errors=True)
-
-    @mock.patch('redback.get_data.directory.open_access_directory_structure')
-    def test_tde_initialization_logs_info(self, mock_dir):
-        """Test that TDE initialization logs transient name and data mode."""
-        mock_dir.return_value = mock.MagicMock(
-            directory_path='tidal_disruption_event/',
-            raw_file_path='tidal_disruption_event/test_rawdata.csv',
-            processed_file_path='tidal_disruption_event/test.csv'
-        )
-
-        tde = redback.transient.TDE(
-            name=self.name,
-            data_mode='flux_density',
-            time=self.time,
-            time_err=self.time_err,
-            flux_density=self.flux_density,
-            flux_density_err=self.flux_density_err,
-            bands=self.bands,
-            system=self.system,
-            redshift=self.redshift
-        )
-
-        self.assertEqual(tde.name, self.name)
-        self.assertEqual(tde.data_mode, 'flux_density')
-        mock_dir.assert_called_once_with(transient=self.name, transient_type='tidal_disruption_event')
-
-
-class TestPromptTimeSeriesTransient(unittest.TestCase):
-    """Tests for PromptTimeSeries transient class initialization and logging."""
-
-    def setUp(self):
-        self.time = np.array([0.1, 0.2, 0.3])
-        self.time_err = np.array([0.01, 0.01, 0.01])
-        self.counts = np.array([100, 150, 120])
-        self.bin_size = np.array([0.1, 0.1, 0.1])
-        self.name = 'GRB123456'
-
-    def tearDown(self):
-        import shutil
-        shutil.rmtree('GRBData', ignore_errors=True)
-
-    @mock.patch('redback.transient.prompt.PromptTimeSeries._set_data')
-    @mock.patch('redback.transient.prompt.get_batse_trigger_from_grb')
-    @mock.patch('redback.transient.prompt.batse_prompt_directory_structure')
-    def test_prompt_batse_initialization(self, mock_dir, mock_trigger, mock_set_data):
-        """Test that PromptTimeSeries initialization logs instrument and data mode."""
-        mock_trigger.return_value = 12345
-        mock_dir.return_value = mock.MagicMock(
-            directory_path='GRBData/prompt/flux/',
-            raw_file_path='GRBData/prompt/flux/test.fits.gz',
-            processed_file_path='GRBData/prompt/flux/test.csv'
-        )
-        mock_set_data.return_value = None
-
-        prompt = redback.transient.PromptTimeSeries(
-            name=self.name,
-            time=self.time,
-            time_err=self.time_err,
-            counts=self.counts,
-            bin_size=self.bin_size,
-            data_mode='counts',
-            instrument='batse'
-        )
-
-        self.assertEqual(prompt.name, self.name)
-        self.assertEqual(prompt.instrument, 'batse')
-        self.assertEqual(prompt.data_mode, 'counts')
-
-    @mock.patch('redback.transient.prompt.PromptTimeSeries._set_data')
-    @mock.patch('redback.transient.prompt.get_batse_trigger_from_grb')
-    @mock.patch('redback.transient.prompt.swift_prompt_directory_structure')
-    def test_prompt_swift_initialization(self, mock_dir, mock_trigger, mock_set_data):
-        """Test PromptTimeSeries with Swift instrument."""
-        mock_dir.return_value = mock.MagicMock(
-            directory_path='GRBData/prompt/flux/',
-            raw_file_path='GRBData/prompt/flux/test.dat',
-            processed_file_path='GRBData/prompt/flux/test.csv'
-        )
-        mock_trigger.return_value = 12345
-        mock_set_data.return_value = None
-
-        prompt = redback.transient.PromptTimeSeries(
-            name=self.name,
-            time=self.time,
-            time_err=self.time_err,
-            counts=self.counts,
-            bin_size=self.bin_size,
-            data_mode='counts',
-            instrument='swift'
-        )
-
-        self.assertEqual(prompt.instrument, 'swift')
-
-    def test_prompt_invalid_instrument_logs_error(self):
-        """Test that invalid instrument logs error and raises ValueError."""
-        with self.assertRaises(ValueError):
-            redback.transient.PromptTimeSeries(
-                name=self.name,
-                time=self.time,
-                time_err=self.time_err,
-                counts=self.counts,
-                bin_size=self.bin_size,
-                data_mode='counts',
-                instrument='invalid_instrument'
-            )
-
-    @mock.patch('redback.transient.prompt.PromptTimeSeries._set_data')
-    @mock.patch('redback.transient.prompt.PromptTimeSeries.load_batse_data')
-    @mock.patch('redback.transient.prompt.get_batse_trigger_from_grb')
-    @mock.patch('redback.transient.prompt.batse_prompt_directory_structure')
-    def test_from_batse_grb_name_logs_loading(self, mock_dir, mock_trigger, mock_load, mock_set_data):
-        """Test that from_batse_grb_name logs data loading."""
-        mock_trigger.return_value = 12345
-        mock_dir.return_value = mock.MagicMock(
-            directory_path='GRBData/prompt/flux/',
-            raw_file_path='GRBData/prompt/flux/test.fits.gz',
-            processed_file_path='GRBData/prompt/flux/test.csv'
-        )
-        mock_load.return_value = (self.time, self.bin_size, self.counts)
-        mock_set_data.return_value = None
-
-        prompt = redback.transient.PromptTimeSeries.from_batse_grb_name(
-            name='GRB123456',
-            channels='all'
-        )
-
-        self.assertIsNotNone(prompt)
-        mock_load.assert_called_once()
-=======
 class TestTransientProperties(unittest.TestCase):
     """Test Transient class properties that aren't well covered"""
 
@@ -1781,4 +1548,233 @@
 
 if __name__ == '__main__':
     unittest.main()
->>>>>>> 11d71ec8
+class TestKilonovaTransient(unittest.TestCase):
+    """Tests for Kilonova transient class initialization and logging."""
+
+    def setUp(self):
+        self.time = np.array([1, 2, 3])
+        self.time_err = np.array([0.1, 0.1, 0.1])
+        self.flux_density = np.array([1e-3, 2e-3, 3e-3])
+        self.flux_density_err = np.array([1e-4, 2e-4, 3e-4])
+        self.bands = np.array(['r', 'r', 'r'])
+        self.system = np.array(['AB', 'AB', 'AB'])
+        self.redshift = 0.01
+        self.name = 'test_kilonova'
+
+    def tearDown(self):
+        import shutil
+        shutil.rmtree('kilonova', ignore_errors=True)
+
+    @mock.patch('redback.get_data.directory.open_access_directory_structure')
+    def test_kilonova_initialization_logs_info(self, mock_dir):
+        """Test that Kilonova initialization logs transient name and data mode."""
+        mock_dir.return_value = mock.MagicMock(
+            directory_path='kilonova/',
+            raw_file_path='kilonova/test_rawdata.csv',
+            processed_file_path='kilonova/test.csv'
+        )
+
+        kn = redback.transient.Kilonova(
+            name=self.name,
+            data_mode='flux_density',
+            time=self.time,
+            time_err=self.time_err,
+            flux_density=self.flux_density,
+            flux_density_err=self.flux_density_err,
+            bands=self.bands,
+            system=self.system,
+            redshift=self.redshift
+        )
+
+        self.assertEqual(kn.name, self.name)
+        self.assertEqual(kn.data_mode, 'flux_density')
+        mock_dir.assert_called_once_with(transient=self.name, transient_type='kilonova')
+
+
+class TestSupernovaTransient(unittest.TestCase):
+    """Tests for Supernova transient class initialization and logging."""
+
+    def setUp(self):
+        self.time = np.array([1, 2, 3])
+        self.time_err = np.array([0.1, 0.1, 0.1])
+        self.flux_density = np.array([1e-3, 2e-3, 3e-3])
+        self.flux_density_err = np.array([1e-4, 2e-4, 3e-4])
+        self.bands = np.array(['r', 'r', 'r'])
+        self.system = np.array(['AB', 'AB', 'AB'])
+        self.redshift = 0.01
+        self.name = 'test_supernova'
+
+    def tearDown(self):
+        import shutil
+        shutil.rmtree('supernova', ignore_errors=True)
+
+    @mock.patch('redback.get_data.directory.open_access_directory_structure')
+    def test_supernova_initialization_logs_info(self, mock_dir):
+        """Test that Supernova initialization logs transient name and data mode."""
+        mock_dir.return_value = mock.MagicMock(
+            directory_path='supernova/',
+            raw_file_path='supernova/test_rawdata.csv',
+            processed_file_path='supernova/test.csv'
+        )
+
+        sn = redback.transient.Supernova(
+            name=self.name,
+            data_mode='flux_density',
+            time=self.time,
+            time_err=self.time_err,
+            flux_density=self.flux_density,
+            flux_density_err=self.flux_density_err,
+            bands=self.bands,
+            system=self.system,
+            redshift=self.redshift
+        )
+
+        self.assertEqual(sn.name, self.name)
+        self.assertEqual(sn.data_mode, 'flux_density')
+        mock_dir.assert_called_once_with(transient=self.name, transient_type='supernova')
+
+
+class TestTDETransient(unittest.TestCase):
+    """Tests for TDE transient class initialization and logging."""
+
+    def setUp(self):
+        self.time = np.array([1, 2, 3])
+        self.time_err = np.array([0.1, 0.1, 0.1])
+        self.flux_density = np.array([1e-3, 2e-3, 3e-3])
+        self.flux_density_err = np.array([1e-4, 2e-4, 3e-4])
+        self.bands = np.array(['r', 'r', 'r'])
+        self.system = np.array(['AB', 'AB', 'AB'])
+        self.redshift = 0.01
+        self.name = 'test_tde'
+
+    def tearDown(self):
+        import shutil
+        shutil.rmtree('tidal_disruption_event', ignore_errors=True)
+
+    @mock.patch('redback.get_data.directory.open_access_directory_structure')
+    def test_tde_initialization_logs_info(self, mock_dir):
+        """Test that TDE initialization logs transient name and data mode."""
+        mock_dir.return_value = mock.MagicMock(
+            directory_path='tidal_disruption_event/',
+            raw_file_path='tidal_disruption_event/test_rawdata.csv',
+            processed_file_path='tidal_disruption_event/test.csv'
+        )
+
+        tde = redback.transient.TDE(
+            name=self.name,
+            data_mode='flux_density',
+            time=self.time,
+            time_err=self.time_err,
+            flux_density=self.flux_density,
+            flux_density_err=self.flux_density_err,
+            bands=self.bands,
+            system=self.system,
+            redshift=self.redshift
+        )
+
+        self.assertEqual(tde.name, self.name)
+        self.assertEqual(tde.data_mode, 'flux_density')
+        mock_dir.assert_called_once_with(transient=self.name, transient_type='tidal_disruption_event')
+
+
+class TestPromptTimeSeriesTransient(unittest.TestCase):
+    """Tests for PromptTimeSeries transient class initialization and logging."""
+
+    def setUp(self):
+        self.time = np.array([0.1, 0.2, 0.3])
+        self.time_err = np.array([0.01, 0.01, 0.01])
+        self.counts = np.array([100, 150, 120])
+        self.bin_size = np.array([0.1, 0.1, 0.1])
+        self.name = 'GRB123456'
+
+    def tearDown(self):
+        import shutil
+        shutil.rmtree('GRBData', ignore_errors=True)
+
+    @mock.patch('redback.transient.prompt.PromptTimeSeries._set_data')
+    @mock.patch('redback.transient.prompt.get_batse_trigger_from_grb')
+    @mock.patch('redback.transient.prompt.batse_prompt_directory_structure')
+    def test_prompt_batse_initialization(self, mock_dir, mock_trigger, mock_set_data):
+        """Test that PromptTimeSeries initialization logs instrument and data mode."""
+        mock_trigger.return_value = 12345
+        mock_dir.return_value = mock.MagicMock(
+            directory_path='GRBData/prompt/flux/',
+            raw_file_path='GRBData/prompt/flux/test.fits.gz',
+            processed_file_path='GRBData/prompt/flux/test.csv'
+        )
+        mock_set_data.return_value = None
+
+        prompt = redback.transient.PromptTimeSeries(
+            name=self.name,
+            time=self.time,
+            time_err=self.time_err,
+            counts=self.counts,
+            bin_size=self.bin_size,
+            data_mode='counts',
+            instrument='batse'
+        )
+
+        self.assertEqual(prompt.name, self.name)
+        self.assertEqual(prompt.instrument, 'batse')
+        self.assertEqual(prompt.data_mode, 'counts')
+
+    @mock.patch('redback.transient.prompt.PromptTimeSeries._set_data')
+    @mock.patch('redback.transient.prompt.get_batse_trigger_from_grb')
+    @mock.patch('redback.transient.prompt.swift_prompt_directory_structure')
+    def test_prompt_swift_initialization(self, mock_dir, mock_trigger, mock_set_data):
+        """Test PromptTimeSeries with Swift instrument."""
+        mock_dir.return_value = mock.MagicMock(
+            directory_path='GRBData/prompt/flux/',
+            raw_file_path='GRBData/prompt/flux/test.dat',
+            processed_file_path='GRBData/prompt/flux/test.csv'
+        )
+        mock_trigger.return_value = 12345
+        mock_set_data.return_value = None
+
+        prompt = redback.transient.PromptTimeSeries(
+            name=self.name,
+            time=self.time,
+            time_err=self.time_err,
+            counts=self.counts,
+            bin_size=self.bin_size,
+            data_mode='counts',
+            instrument='swift'
+        )
+
+        self.assertEqual(prompt.instrument, 'swift')
+
+    def test_prompt_invalid_instrument_logs_error(self):
+        """Test that invalid instrument logs error and raises ValueError."""
+        with self.assertRaises(ValueError):
+            redback.transient.PromptTimeSeries(
+                name=self.name,
+                time=self.time,
+                time_err=self.time_err,
+                counts=self.counts,
+                bin_size=self.bin_size,
+                data_mode='counts',
+                instrument='invalid_instrument'
+            )
+
+    @mock.patch('redback.transient.prompt.PromptTimeSeries._set_data')
+    @mock.patch('redback.transient.prompt.PromptTimeSeries.load_batse_data')
+    @mock.patch('redback.transient.prompt.get_batse_trigger_from_grb')
+    @mock.patch('redback.transient.prompt.batse_prompt_directory_structure')
+    def test_from_batse_grb_name_logs_loading(self, mock_dir, mock_trigger, mock_load, mock_set_data):
+        """Test that from_batse_grb_name logs data loading."""
+        mock_trigger.return_value = 12345
+        mock_dir.return_value = mock.MagicMock(
+            directory_path='GRBData/prompt/flux/',
+            raw_file_path='GRBData/prompt/flux/test.fits.gz',
+            processed_file_path='GRBData/prompt/flux/test.csv'
+        )
+        mock_load.return_value = (self.time, self.bin_size, self.counts)
+        mock_set_data.return_value = None
+
+        prompt = redback.transient.PromptTimeSeries.from_batse_grb_name(
+            name='GRB123456',
+            channels='all'
+        )
+
+        self.assertIsNotNone(prompt)
+        mock_load.assert_called_once()