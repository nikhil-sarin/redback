import os
import unittest
<<<<<<< HEAD
=======
from unittest import mock
>>>>>>> 4c1bc78f
from unittest.mock import MagicMock

import mock
import numpy as np
import pandas as pd
<<<<<<< HEAD
=======
import os
>>>>>>> 4c1bc78f

import redback
import redback.transient.afterglow

dirname = os.path.dirname(__file__)


class TestTransient(unittest.TestCase):

    def setUp(self) -> None:
        self.time = np.array([1, 2, 3])
        self.time_err = np.array([0.2, 0.3, 0.4])
        self.y = np.array([3, 4, 2])
        self.y_err = np.sqrt(self.y)
        self.redshift = 0.75
        self.data_mode = 'counts'
        self.name = "GRB123456"
        self.path = '.'
        self.photon_index = 2
        self.use_phase_model = False
        self.transient = redback.transient.transient.Transient(
            time=self.time, time_err=self.time_err, counts=self.y,
            redshift=self.redshift, data_mode=self.data_mode, name=self.name, path=self.path,
            photon_index=self.photon_index, use_phase_model=self.use_phase_model)

    def tearDown(self) -> None:
        del self.time
        del self.time_err
        del self.y
        del self.y_err
        del self.redshift
        del self.data_mode
        del self.name
        del self.path
        del self.photon_index
        del self.use_phase_model
        del self.transient

    def test_ttes_data_mode_setting(self):
        bin_ttes = MagicMock(return_value=(self.time, self.y))
        ttes = np.arange(0, 1, 1000)
        self.data_mode = 'ttes'
        self.bin_size = 0.1
        self.transient = redback.transient.transient.Transient(
            ttes=ttes, redshift=self.redshift, data_mode=self.data_mode, name=self.name,
            path=self.path, photon_index=self.photon_index, bin_ttes=bin_ttes)
        bin_ttes.assert_called_once()

    def test_data_mode_switches(self):
        self.assertTrue(self.transient.counts_data)
        self.assertFalse(self.transient.luminosity_data)
        self.assertFalse(self.transient.flux_data)
        self.assertFalse(self.transient.flux_density_data)
        self.assertFalse(self.transient.photometry_data)
        self.assertFalse(self.transient.tte_data)

    def test_set_data_mode_switch(self):
        self.transient.flux_data = True
        self.assertTrue(self.transient.flux_data)
        self.assertFalse(self.transient.counts_data)

    def test_get_time_via_x(self):
        self.assertTrue(np.array_equal(self.time, self.transient.x))
        self.assertTrue(np.array_equal(self.time_err, self.transient.x_err))

    def test_get_time_via_x_luminosity_data(self):
        new_times = np.array([1, 2, 3])
        new_time_errs = np.array([0.1, 0.2, 0.3])
        self.transient.time_rest_frame = new_times
        self.transient.time_rest_frame_err = new_time_errs
        self.transient.data_mode = "luminosity"
        self.assertTrue(np.array_equal(new_times, self.transient.x))
        self.assertTrue(np.array_equal(new_time_errs, self.transient.x_err))

    def test_x_same_as_time(self):
        self.assertTrue(np.array_equal(self.transient.x, self.transient.time))

    def test_xerr_same_as_time_err(self):
        self.assertTrue(np.array_equal(self.transient.x_err, self.transient.time_err))

    def test_set_use_phase_model(self):
        self.assertFalse(self.transient.use_phase_model)

    def test_xlabel(self):
        self.assertEqual(r"Time since burst [days]", self.transient.xlabel)
        self.transient.use_phase_model = True
        self.assertEqual(r"Time [MJD]", self.transient.xlabel)

    def test_ylabel(self):
        self.assertEqual(r'Counts', self.transient.ylabel)
        self.transient.luminosity_data = True
        self.assertEqual(r'Luminosity [$10^{50}$ erg s$^{-1}$]', self.transient.ylabel)
        self.transient.photometry_data = True
        self.assertEqual(r'Magnitude', self.transient.ylabel)
        self.transient.flux_data = True
        self.assertEqual(r'Flux [erg cm$^{-2}$ s$^{-1}$]', self.transient.ylabel)
        self.transient.flux_density_data = True
        self.assertEqual(r'Flux density [mJy]', self.transient.ylabel)
        self.transient.flux_density_data = False
        with self.assertRaises(ValueError):
            _ = self.transient.ylabel

    def test_use_phase_model_time_attribute(self):
        self.transient = redback.transient.transient.Transient(
            time_mjd=self.time, time_mjd_err=self.time_err, counts=self.y, redshift=self.redshift,
            data_mode=self.data_mode, name=self.name, path=self.path, photon_index=self.photon_index,
            use_phase_model=True)
        self.assertTrue(np.array_equal(self.transient.time_mjd, self.transient.x))
        self.assertTrue(np.array_equal(self.transient.time_mjd_err, self.transient.x_err))

    def test_set_x(self):
        new_x = np.array([2, 3, 4])
        self.transient.x = new_x
        self.assertTrue(np.array_equal(new_x, self.transient.x))
        self.assertTrue(np.array_equal(new_x, self.transient.time))

    def test_set_x_err(self):
        new_x_err = np.array([3, 4, 5])
        self.transient.x_err = new_x_err
        self.assertTrue(np.array_equal(new_x_err, self.transient.x_err))
        self.assertTrue(np.array_equal(new_x_err, self.transient.time_err))

    def test_set_y(self):
        new_y = np.array([7, 8, 9])
        self.transient.y = new_y
        self.assertTrue(np.array_equal(new_y, self.transient.y))
        self.assertTrue(np.array_equal(new_y, self.transient.counts))

    def test_set_y_err(self):
        new_y_err = np.array([7, 8, 9])
        self.transient.y_err = new_y_err
        self.assertTrue(np.array_equal(new_y_err, self.transient.y_err))
        self.assertTrue(np.array_equal(new_y_err, self.transient.counts_err))

    def test_y_same_as_counts(self):
        self.assertTrue(np.array_equal(self.transient.y, self.transient.counts))

    def test_yerr_same_as_counts(self):
        self.assertTrue(np.array_equal(self.transient.y_err, self.transient.counts_err))

    def test_redshift(self):
        self.assertEqual(self.redshift, self.transient.redshift)

    def test_get_data_mode(self):
        self.assertEqual(self.data_mode, self.transient.data_mode)

    def test_set_data_mode(self):
        new_data_mode = "luminosity"
        self.transient.data_mode = new_data_mode
        self.assertEqual(new_data_mode, self.transient.data_mode)

    def test_set_illegal_data_mode(self):
        with self.assertRaises(ValueError):
            self.transient.data_mode = "abc"

    def test_path(self):
        self.assertEqual(self.path, self.transient.path)

    def test_plot_lightcurve(self):
        pass
        # self.transient.plot_lightcurve(model=None)

    def test_plot_data(self):
        self.transient.plot_data()


class TestOpticalTransient(unittest.TestCase):

    def setUp(self) -> None:
        self.time = np.array([1, 2, 3])
        self.time_err = np.array([0.2, 0.3, 0.4])
        self.y = np.array([3, 4, 2])
        self.y_err = np.sqrt(self.y)
        self.redshift = 0.75
        self.data_mode = 'flux_density'
        self.name = "SN2000A"
        self.path = '.'
        self.photon_index = 2
        self.use_phase_model = False
        self.bands = ['a', 'b', 'b']
        self.active_bands = ['b']
        self.transient = redback.transient.transient.OpticalTransient(
            time=self.time, time_err=self.time_err, flux_density=self.y, flux_density_err=self.y_err,
            redshift=self.redshift, data_mode=self.data_mode, name=self.name, path=self.path,
            photon_index=self.photon_index, use_phase_model=self.use_phase_model, bands=self.bands,
            active_bands=self.active_bands)

    def tearDown(self) -> None:
        del self.time
        del self.time_err
        del self.y
        del self.y_err
        del self.redshift
        del self.data_mode
        del self.name
        del self.path
        del self.photon_index
        del self.use_phase_model
        del self.bands
        del self.active_bands
        del self.transient

    def test_load_data_photometry(self):
        name = "optical_transient_test"
        transient_dir = f"{dirname}/data"
        data_mode = "photometry"
        time_days, time_mjd, magnitude, magnitude_err, bands, system = \
            self.transient.load_data(name=name, data_mode=data_mode, transient_dir=transient_dir)
        expected_time_days = np.array([0.4813999999969383, 0.49020000000018626])
        expected_time_mjd = np.array([57982.9814, 57982.9902])
        expected_magnitude = np.array([17.48, 18.26])
        expected_magnitude_err = np.array([0.02, 0.15])
        expected_bands = np.array(["i", "H"])
        expected_system = np.array(["AB", "AB"])
        self.assertTrue(np.allclose(expected_time_days, time_days))
        self.assertTrue(np.allclose(expected_time_mjd, time_mjd))
        self.assertTrue(np.allclose(expected_magnitude, magnitude))
        self.assertTrue(np.allclose(expected_magnitude_err, magnitude_err))
        self.assertTrue(np.array_equal(expected_bands, bands))
        self.assertTrue(np.array_equal(expected_system, system))

    def test_load_data_flux_density(self):
        name = "optical_transient_test"
        transient_dir = f"{dirname}/data"
        data_mode = "flux_density"
        time_days, time_mjd, flux_density, flux_density_err, bands, system = \
            self.transient.load_data(name=name, data_mode=data_mode, transient_dir=transient_dir)
        expected_time_days = np.array([0.4813999999969383, 0.49020000000018626])
        expected_time_mjd = np.array([57982.9814, 57982.9902])
        expected_flux_density = np.array([0.36982817978026444, 0.1803017740859559])
        expected_flux_density_err = np.array([0.006812898591418732, 0.024911116226263914])
        expected_bands = np.array(["i", "H"])
        expected_system = np.array(["AB", "AB"])
        self.assertTrue(np.allclose(expected_time_days, time_days))
        self.assertTrue(np.allclose(expected_time_mjd, time_mjd))
        self.assertTrue(np.allclose(expected_flux_density, flux_density))
        self.assertTrue(np.allclose(expected_flux_density_err, flux_density_err))
        self.assertTrue(np.array_equal(expected_bands, bands))
        self.assertTrue(np.array_equal(expected_system, system))

    def test_load_data_all(self):
        name = "optical_transient_test"
        transient_dir = f"{dirname}/data"
        data_mode = "all"
        time_days, time_mjd, flux_density, flux_density_err, magnitude, magnitude_err, bands, system = \
            self.transient.load_data(name=name, data_mode=data_mode, transient_dir=transient_dir)
        expected_time_days = np.array([0.4813999999969383, 0.49020000000018626])
        expected_time_mjd = np.array([57982.9814, 57982.9902])
        expected_flux_density = np.array([0.36982817978026444, 0.1803017740859559])
        expected_flux_density_err = np.array([0.006812898591418732, 0.024911116226263914])
        expected_magnitude = np.array([17.48, 18.26])
        expected_magnitude_err = np.array([0.02, 0.15])
        expected_bands = np.array(["i", "H"])
        expected_system = np.array(["AB", "AB"])
        self.assertTrue(np.allclose(expected_time_days, time_days))
        self.assertTrue(np.allclose(expected_time_mjd, time_mjd))
        self.assertTrue(np.allclose(expected_flux_density, flux_density))
        self.assertTrue(np.allclose(expected_flux_density_err, flux_density_err))
        self.assertTrue(np.allclose(expected_magnitude, magnitude))
        self.assertTrue(np.allclose(expected_magnitude_err, magnitude_err))
        self.assertTrue(np.array_equal(expected_bands, bands))
        self.assertTrue(np.array_equal(expected_system, system))

    def test_get_from_open_access_catalogue(self):
        with mock.patch("redback.transient.transient.OpticalTransient.load_data") as m:
            expected_time_days = np.array([0.4813999999969383, 0.49020000000018626])
            expected_time_mjd = np.array([57982.9814, 57982.9902])
            expected_flux_density = np.array([0.36982817978026444, 0.1803017740859559])
            expected_flux_density_err = np.array([0.006812898591418732, 0.024911116226263914])
            expected_magnitude = np.array([17.48, 18.26])
            expected_magnitude_err = np.array([0.02, 0.15])
            expected_bands = np.array(["i", "H"])
            expected_system = np.array(["AB", "AB"])
            m.return_value = expected_time_days, expected_time_mjd, expected_flux_density, expected_flux_density_err, \
                             expected_magnitude, expected_magnitude_err, expected_bands, expected_system
            name = "test"
            transient = redback.transient.transient.OpticalTransient.from_open_access_catalogue(name=name)
            self.assertTrue(transient.photometry_data)
            self.assertEqual(name, transient.name)
            self.assertTrue(np.allclose(expected_time_days, transient.time))
            self.assertTrue(np.allclose(expected_time_mjd, transient.time_mjd))
            self.assertTrue(np.allclose(expected_flux_density, transient.flux_density))
            self.assertTrue(np.allclose(expected_flux_density_err, transient.flux_density_err))
            self.assertTrue(np.allclose(expected_magnitude, transient.magnitude))
            self.assertTrue(np.allclose(expected_magnitude_err, transient.magnitude_err))
            self.assertTrue(np.array_equal(expected_bands, transient.bands))
            self.assertTrue(np.array_equal(expected_system, transient.system))

    def test_set_active_bands(self):
        self.assertTrue(np.array_equal(np.array(self.active_bands), self.transient.active_bands))

    def test_set_active_bands_all(self):
        self.transient = redback.transient.transient.OpticalTransient(
            time=self.time, time_err=self.time_err, flux_density=self.y, flux_density_err=self.y_err,
            redshift=self.redshift, data_mode=self.data_mode, name=self.name, path=self.path,
            photon_index=self.photon_index, use_phase_model=self.use_phase_model, bands=self.bands,
            active_bands='all')
        self.assertTrue(np.array_equal(np.array(['a', 'b']), self.transient.active_bands))

    def test_set_frequencies_from_bands(self):
        expected = [1, 2, 2]
        bands_to_frequencies = MagicMock(return_value=expected)
        self.transient = redback.transient.transient.OpticalTransient(
            time=self.time, time_err=self.time_err, flux_density=self.y, flux_density_err=self.y_err,
            redshift=self.redshift, data_mode=self.data_mode, name=self.name, path=self.path,
            photon_index=self.photon_index, use_phase_model=self.use_phase_model, bands=self.bands,
            active_bands=self.active_bands, bands_to_frequencies=bands_to_frequencies)
        self.assertTrue(np.array_equal(expected, self.transient.frequency))
        bands_to_frequencies.assert_called_once()

    def test_set_frequencies_default(self):
        frequency = np.array([1, 2, 2])
        self.transient = redback.transient.transient.OpticalTransient(
            time=self.time, time_err=self.time_err, flux_density=self.y, flux_density_err=self.y_err,
            redshift=self.redshift, data_mode=self.data_mode, name=self.name, path=self.path,
            photon_index=self.photon_index, use_phase_model=self.use_phase_model, bands=self.bands,
            frequency=frequency, active_bands=self.active_bands)
        self.assertTrue(np.array_equal(frequency, self.transient.frequency))

    def test_get_filtered_data(self):
        filtered_x, filtered_x_err, filtered_y, filtered_y_err = self.transient.get_filtered_data()
        expected_x = self.time[1:]
        expected_x_err = self.time_err[1:]
        expected_y = self.y[1:]
        expected_y_err = self.y_err[1:]
        self.assertTrue(np.array_equal(expected_x, filtered_x))
        self.assertTrue(np.array_equal(expected_x_err, filtered_x_err))
        self.assertTrue(np.array_equal(expected_y, filtered_y))
        self.assertTrue(np.array_equal(expected_y_err, filtered_y_err))

    def test_get_filtered_data_no_x_err(self):
        self.transient.x_err = None
        _, filtered_x_err, _, _ = self.transient.get_filtered_data()
        self.assertIsNone(filtered_x_err)

    def test_get_filtered_data_illegal_data_mode(self):
        with self.assertRaises(ValueError):
            self.transient.luminosity_data = True
            self.transient.get_filtered_data()

    def test_meta_data_not_available(self):
        self.assertIsNone(self.transient.meta_data)

    def test_meta_data_from_csv(self):
        with mock.patch("pandas.read_csv") as m:
            expected = dict(a=1)
            m.return_value = expected
            self.transient._set_data()
            self.assertDictEqual(expected, self.transient.meta_data)

    def test_transient_dir(self):
        with mock.patch('redback.get_data.directory.transient_directory_structure') as m:
            expected = 'expected'
            m.return_value = expected, '_', '_'
            self.assertEqual(expected, self.transient.transient_dir)

    def test_unique_bands(self):
        expected = np.array(['a', 'b'])
        self.assertTrue(np.array_equal(expected, self.transient.unique_bands))

    def test_list_of_band_indices(self):
        expected = [np.array([0]), np.array([1, 2])]
        self.assertTrue(np.array_equal(expected[0], self.transient.list_of_band_indices[0]))
        self.assertTrue(np.array_equal(expected[1], self.transient.list_of_band_indices[1]))

    def test_default_colors(self):
        expected = ["g", "r", "i", "z", "y", "J", "H", "K"]
        self.assertListEqual(expected, self.transient.default_filters)

    def test_get_colors(self):
        with mock.patch('matplotlib.cm.rainbow') as m:
            expected = 'rainbow'
            m.return_value = expected
            self.assertEqual(expected, self.transient.get_colors(filters=['a', 'b']))


class TestAfterglow(unittest.TestCase):

    def setUp(self) -> None:
        self.time = np.array([1, 2, 3])
        self.time_err = np.array([0.2, 0.3, 0.4])
        self.y = np.array([3, 4, 2])
        self.y_err = np.sqrt(self.y)
        self.redshift = 0.75
        self.data_mode = 'flux'
        self.name = "GRB070809"
        self.path = '.'
        self.photon_index = 2
        self.use_phase_model = False
        self.bands = ['a', 'b', 'b']
        self.active_bands = ['b']
        self.FluxToLuminosityConverter = MagicMock()
        self.Truncator = MagicMock()
        self.sgrb = redback.transient.afterglow.SGRB(
            time=self.time, time_err=self.time_err, flux_density=self.y, flux_density_err=self.y_err,
            redshift=self.redshift, data_mode=self.data_mode, name=self.name, path=self.path,
            photon_index=self.photon_index, use_phase_model=self.use_phase_model, bands=self.bands,
            active_bands=self.active_bands, FluxToLuminosityConverter=self.FluxToLuminosityConverter,
            Truncator=self.Truncator)
        self.sgrb_luminosity = redback.transient.afterglow.SGRB(
            time=self.time, time_err=self.time_err, flux_density=self.y, flux_density_err=self.y_err,
            redshift=self.redshift, data_mode="luminosity", name=self.name, path=self.path,
            photon_index=self.photon_index, use_phase_model=self.use_phase_model, bands=self.bands,
            active_bands=self.active_bands, FluxToLuminosityConverter=self.FluxToLuminosityConverter,
            Truncator=self.Truncator)
        self.sgrb_flux_density = redback.transient.afterglow.SGRB(
            time=self.time, time_err=self.time_err, flux_density=self.y, flux_density_err=self.y_err,
            redshift=self.redshift, data_mode="flux_density", name=self.name, path=self.path,
            photon_index=self.photon_index, use_phase_model=self.use_phase_model, bands=self.bands,
            active_bands=self.active_bands, FluxToLuminosityConverter=self.FluxToLuminosityConverter,
            Truncator=self.Truncator)
        self.sgrb_not_existing = redback.transient.afterglow.SGRB(
            time=self.time, time_err=self.time_err, flux_density=self.y, flux_density_err=self.y_err,
            redshift=self.redshift, data_mode=self.data_mode, name="123456", path=self.path,
            photon_index=self.photon_index, use_phase_model=self.use_phase_model, bands=self.bands,
            active_bands=self.active_bands, FluxToLuminosityConverter=self.FluxToLuminosityConverter,
            Truncator=self.Truncator)
        self.sgrb_photometry = redback.transient.afterglow.SGRB(
            time=self.time, time_err=self.time_err, magnitude=self.y, magnitude_err=self.y_err,
            redshift=self.redshift, data_mode="photometry", name=self.name, path=self.path,
            photon_index=self.photon_index, use_phase_model=self.use_phase_model, bands=self.bands,
            active_bands=self.active_bands, FluxToLuminosityConverter=self.FluxToLuminosityConverter,
            Truncator=self.Truncator)
        self.sgrb_all_active_bands = redback.transient.afterglow.SGRB(
            time=self.time, time_err=self.time_err, flux_density=self.y, flux_density_err=self.y_err,
            redshift=self.redshift, data_mode=self.data_mode, name=self.name, path=self.path,
            photon_index=self.photon_index, use_phase_model=self.use_phase_model, bands=self.bands,
            active_bands='all', FluxToLuminosityConverter=self.FluxToLuminosityConverter, Truncator=self.Truncator)

    def tearDown(self) -> None:
        del self.time
        del self.time_err
        del self.y
        del self.y_err
        del self.redshift
        del self.data_mode
        del self.name
        del self.path
        del self.photon_index
        del self.use_phase_model
        del self.bands
        del self.active_bands
        del self.sgrb
        del self.sgrb_not_existing
        del self.sgrb_photometry
        del self.sgrb_all_active_bands
        del self.FluxToLuminosityConverter

    def test_stripped_name(self):
        expected = "070809"
        self.assertEqual(expected, self.sgrb._stripped_name)

    def test_truncate(self):
        expected_x = 0
        expected_x_err = 1
        expected_y = 2
        expected_yerr = 3
        return_value = expected_x, expected_x_err, expected_y, expected_yerr
        truncator = MagicMock(return_value=MagicMock(truncate=MagicMock(return_value=return_value)))
        self.sgrb.Truncator = truncator
        self.sgrb.truncate()
        self.assertListEqual(
            [expected_x, expected_x_err, expected_y, expected_yerr],
            [self.sgrb.x, self.sgrb.x_err, self.sgrb.y, self.sgrb.y_err])

    def test_set_active_bands(self):
        self.assertTrue(np.array_equal(np.array(self.active_bands), self.sgrb.active_bands))

    def test_set_active_bands_all(self):
        self.assertTrue(np.array_equal(np.array(['a', 'b']), self.sgrb_all_active_bands.active_bands))

    def test_set_frequencies_from_bands(self):
        expected = [1, 2, 2]
        bands_to_frequencies = MagicMock(return_value=expected)
        self.sgrb = redback.transient.afterglow.SGRB(
            time=self.time, time_err=self.time_err, flux_density=self.y, flux_density_err=self.y_err,
            redshift=self.redshift, data_mode=self.data_mode, name=self.name, path=self.path,
            photon_index=self.photon_index, use_phase_model=self.use_phase_model, bands=self.bands,
            active_bands=self.active_bands, bands_to_frequencies=bands_to_frequencies)
        self.assertTrue(np.array_equal(expected, self.sgrb.frequency))
        bands_to_frequencies.assert_called_once()

    def test_set_frequencies_default(self):
        frequency = np.array([1, 2, 2])
        self.sgrb = redback.transient.afterglow.SGRB(
            time=self.time, time_err=self.time_err, flux_density=self.y, flux_density_err=self.y_err,
            redshift=self.redshift, data_mode=self.data_mode, name=self.name, path=self.path,
            photon_index=self.photon_index, use_phase_model=self.use_phase_model, bands=self.bands,
            frequency=frequency, active_bands=self.active_bands)
        self.assertTrue(np.array_equal(frequency, self.sgrb.frequency))

    def test_get_filtered_data(self):
        filtered_x, filtered_x_err, filtered_y, filtered_y_err = self.sgrb_photometry.get_filtered_data()
        expected_x = self.time[1:]
        expected_x_err = self.time_err[1:]
        expected_y = self.y[1:]
        expected_y_err = self.y_err[1:]
        self.assertTrue(np.array_equal(expected_x, filtered_x))
        self.assertTrue(np.array_equal(expected_x_err, filtered_x_err))
        self.assertTrue(np.array_equal(expected_y, filtered_y))
        self.assertTrue(np.array_equal(expected_y_err, filtered_y_err))

    def test_get_filtered_data_no_x_err(self):
        self.sgrb_photometry.x_err = None
        _, filtered_x_err, _, _ = self.sgrb_photometry.get_filtered_data()
        self.assertIsNone(filtered_x_err)

    def test_get_filtered_data_illegal_data_mode(self):
        with self.assertRaises(ValueError):
            self.sgrb.get_filtered_data()

    def test_event_table(self):
        expected = "/tables/SGRB_table.txt"
        self.assertIn(expected, self.sgrb.event_table)

    def test_meta_data_from_csv(self):
        with mock.patch("pandas.read_csv") as m:
            field_name = 'BAT Photon Index (15-150 keV) (PL = simple power-law, CPL = cutoff power-law)'
            data_frame = pd.DataFrame.from_dict({field_name: [0, 1, np.nan]})
            m.return_value = data_frame
            expected = np.array([0, 1, 0])
            self.sgrb._set_data()
            self.assertTrue(np.array_equal(expected, np.array(self.sgrb.meta_data[field_name])))

    def test_photon_index(self):
        self.assertEqual(1.69, self.sgrb.photon_index)

    def test_photon_index_missing(self):
        self.assertTrue(np.isnan(self.sgrb_not_existing.photon_index))

    def test_redshift(self):
        self.assertTrue(np.isnan(self.sgrb.redshift))

    def test_redshift_missing(self):
        self.assertTrue(np.isnan(self.sgrb_not_existing.redshift))

    def test_t90(self):
        lgrb = redback.transient.afterglow.LGRB(
            time=self.time, time_err=self.time_err, flux_density=self.y, flux_density_err=self.y_err,
            redshift=self.redshift, data_mode=self.data_mode, name="210318B", path=self.path,
            photon_index=self.photon_index, use_phase_model=self.use_phase_model, bands=self.bands,
            active_bands=self.active_bands)
        self.assertEqual(14.95, lgrb.t90)

    def test_t90_missing(self):
        self.assertTrue(np.isnan(self.sgrb_not_existing.t90))

    def test_flux_to_luminosity_luminosity(self):
        self.sgrb_luminosity.FluxToLuminosityConverter.convert_flux_to_luminosity = MagicMock()
        self.sgrb_luminosity.analytical_flux_to_luminosity()
        self.sgrb_luminosity.FluxToLuminosityConverter.convert_flux_to_luminosity.assert_not_called()

    def test_flux_to_luminosity_flux_density(self):
        self.sgrb_flux_density.FluxToLuminosityConverter.convert_flux_to_luminosity = MagicMock()
        self.sgrb_flux_density.analytical_flux_to_luminosity()
        self.sgrb_flux_density.FluxToLuminosityConverter.convert_flux_to_luminosity.assert_not_called()
        self.assertTrue(self.sgrb_flux_density.flux_density_data)

    def test_flux_to_luminosity_nan_redshift(self):
        return_value = np.array([0, 1, 2, 3]), np.array([[1, 2, 3, 4], [1, 2, 3, 4]]), \
                       np.array([2, 3, 4, 5]), np.array([[3, 4, 5, 6], [3, 4, 5, 6]])
        converter = MagicMock(return_value=MagicMock(convert_flux_to_luminosity=MagicMock(return_value=return_value)))
        self.sgrb.FluxToLuminosityConverter = converter
        self.sgrb.redshift = np.nan
        self.sgrb.analytical_flux_to_luminosity()
        converter.assert_called_once()
        self.assertTrue(self.sgrb.luminosity_data)
        self.assertTrue(np.array_equal(return_value[0], self.sgrb.x))
        self.assertTrue(np.array_equal(return_value[1], self.sgrb.x_err))
        self.assertTrue(np.array_equal(return_value[2], self.sgrb.y))
        self.assertTrue(np.array_equal(return_value[3], self.sgrb.y_err))

    def test_flux_to_luminosity_none_redshift(self):
        return_value = np.array([0, 1, 2, 3]), np.array([[1, 2, 3, 4], [1, 2, 3, 4]]), \
                       np.array([2, 3, 4, 5]), np.array([[3, 4, 5, 6], [3, 4, 5, 6]])
        converter = MagicMock(return_value=MagicMock(convert_flux_to_luminosity=MagicMock(return_value=return_value)))
        self.sgrb.FluxToLuminosityConverter = converter
        self.sgrb.redshift = None
        self.sgrb.analytical_flux_to_luminosity()

    def test_flux_to_luminosity_real_redshift(self):
        return_value = np.array([0, 1, 2, 3]), np.array([[1, 2, 3, 4], [1, 2, 3, 4]]), \
                       np.array([2, 3, 4, 5]), np.array([[3, 4, 5, 6], [3, 4, 5, 6]])
        converter = MagicMock(return_value=MagicMock(convert_flux_to_luminosity=MagicMock(return_value=return_value)))
        self.sgrb.FluxToLuminosityConverter = converter
        self.sgrb.redshift = 0.5
        self.sgrb.analytical_flux_to_luminosity()
        self.assertTrue(self.sgrb.luminosity_data)
        self.assertTrue(np.array_equal(return_value[0], self.sgrb.x))
        self.assertTrue(np.array_equal(return_value[1], self.sgrb.x_err))
        self.assertTrue(np.array_equal(return_value[2], self.sgrb.y))
        self.assertTrue(np.array_equal(return_value[3], self.sgrb.y_err))
        self.assertEqual(0.5, self.sgrb.redshift)

    def test_numerical_flux_to_luminosity(self):
        return_value = np.array([0, 1, 2, 3]), np.array([[1, 2, 3, 4], [1, 2, 3, 4]]), \
                       np.array([2, 3, 4, 5]), np.array([[3, 4, 5, 6], [3, 4, 5, 6]])
        converter = MagicMock(return_value=MagicMock(convert_flux_to_luminosity=MagicMock(return_value=return_value)))
        self.sgrb.FluxToLuminosityConverter = converter
        self.sgrb.redshift = 0.5
        self.sgrb.numerical_flux_to_luminosity(counts_to_flux_absorbed=1, counts_to_flux_unabsorbed=1)
        self.assertTrue(self.sgrb.luminosity_data)
        self.assertTrue(np.array_equal(return_value[0], self.sgrb.x))
        self.assertTrue(np.array_equal(return_value[1], self.sgrb.x_err))
        self.assertTrue(np.array_equal(return_value[2], self.sgrb.y))
        self.assertTrue(np.array_equal(return_value[3], self.sgrb.y_err))
        self.assertEqual(0.5, self.sgrb.redshift)


    def test_analytical_flux_to_luminosity(self):
        pass


class TestTrunctator(unittest.TestCase):

    def setUp(self):
        self.x = np.array([-1, 0., 0.2, 0.5, 0.8, 1.2, 1.5, 2.0, 2.5])
        self.x_err = np.array([[0.1, 0.1], [0.2, 0.2], [0.3, 0.3], [0.4, 0.4],
                               [0.5, 0.5], [0.6, 0.6], [0.7, 0.7], [0.8, 0.8], [0.9, 0.9]]).T
        self.y = np.array([0, 1, 2, 3, 4, 3, 2, 1, 0])
        self.y_err = np.array([[0.1, 0.1], [0.2, 0.2], [0.3, 0.3], [0.4, 0.4],
                               [0.5, 0.5], [0.6, 0.6], [0.7, 0.7], [0.8, 0.8], [0.9, 0.9]]).T
        self.truncate_method = 'default'
        self.truncator = redback.transient.afterglow.Truncator(
            x=self.x, x_err=self.x_err, y=self.y, y_err=self.y_err,
            time=self.x, time_err=self.x_err, truncate_method=self.truncate_method)

    def tearDown(self):
        del self.x
        del self.x_err
        del self.y
        del self.y_err
        del self.truncate_method
        del self.truncator

    def test_truncate_left_of_max(self):
        x, x_err, y, y_err = self.truncator.truncate_left_of_max()
        expected_x = np.array([0.8, 1.2, 1.5, 2.0, 2.5])
        expected_x_err = np.array([[0.5, 0.5], [0.6, 0.6], [0.7, 0.7], [0.8, 0.8], [0.9, 0.9]]).T
        expected_y = np.array([4, 3, 2, 1, 0])
        expected_y_err = np.array([[0.5, 0.5], [0.6, 0.6], [0.7, 0.7], [0.8, 0.8], [0.9, 0.9]]).T
        self.assertTrue(np.array_equal(expected_x, x))
        self.assertTrue(np.array_equal(expected_x_err, x_err))
        self.assertTrue(np.array_equal(expected_y, y))
        self.assertTrue(np.array_equal(expected_y_err, y_err))

    def test_truncate_default(self):
        x, x_err, y, y_err = self.truncator.truncate_default()
        expected_x = np.array([2.5])
        expected_x_err = np.array([[0.9, 0.9]]).T
        expected_y = np.array([0])
        expected_y_err = np.array([[0.9, 0.9]]).T
        self.assertTrue(np.array_equal(expected_x, x))
        self.assertTrue(np.array_equal(expected_x_err, x_err))
        self.assertTrue(np.array_equal(expected_y, y))
        self.assertTrue(np.array_equal(expected_y_err, y_err))

    def test_truncate_prompt_time_error(self):
        x, x_err, y, y_err = self.truncator.truncate_prompt_time_error()
        expected_x = np.array([2.0, 2.5])
        expected_x_err = np.array([[0.8, 0.8], [0.9, 0.9]]).T
        expected_y = np.array([1, 0])
        expected_y_err = np.array([[0.8, 0.8], [0.9, 0.9]]).T
        self.assertTrue(np.array_equal(expected_x, x))
        self.assertTrue(np.array_equal(expected_x_err, x_err))
        self.assertTrue(np.array_equal(expected_y, y))
        self.assertTrue(np.array_equal(expected_y_err, y_err))

    def test_truncate_with_prompt_time_error(self):
        with mock.patch.object(redback.transient.afterglow.Truncator, 'truncate_prompt_time_error') as m:
            self.truncator.truncate_method = 'prompt_time_error'
            self.truncator.truncate()
            m.assert_called_once()

    def test_truncate_with_left_of_max(self):
        with mock.patch.object(redback.transient.afterglow.Truncator, 'truncate_left_of_max') as m:
            self.truncator.truncate_method = 'left_of_max'
            self.truncator.truncate()
            m.assert_called_once()

    def test_truncate_with_default(self):
        with mock.patch.object(redback.transient.afterglow.Truncator, 'truncate_default') as m:
            self.truncator.truncate_method = 'default'
            self.truncator.truncate()
            m.assert_called_once()

    def test_truncate_with_default_with_other_string(self):
        with mock.patch.object(redback.transient.afterglow.Truncator, 'truncate_default') as m:
            self.truncator.truncate_method = 'other_string'
            self.truncator.truncate()
            m.assert_called_once()


class TestFluxToLuminosityConversion(unittest.TestCase):

    def setUp(self):
        self.redshift = 0.5
        self.photon_index = 2
        self.time = np.array([1, 2, 3])
        self.time_err = np.array([[0.1, 0.1], [0.2, 0.2], [0.1, 0.1]]).T
        self.flux = np.array([3.3, 4.4, 5.5])
        self.flux_err = np.array([0.33, 0.44, 0.55])
        self.counts_to_flux_absorbed = 2
        self.counts_to_flux_unabsorbed = 0.5
        self.conversion_method = "analytical"
        self.converter = redback.transient.afterglow.FluxToLuminosityConverter(
            redshift=self.redshift, photon_index=self.photon_index, time=self.time, time_err=self.time_err,
            flux=self.flux, flux_err=self.flux_err, counts_to_flux_absorbed=self.counts_to_flux_absorbed,
            counts_to_flux_unabsorbed=self.counts_to_flux_unabsorbed, conversion_method=self.conversion_method)

    def tearDown(self):
        del self.redshift
        del self.photon_index
        del self.time
        del self.time_err
        del self.flux
        del self.flux_err
        del self.counts_to_flux_absorbed
        del self.counts_to_flux_unabsorbed
        del self.conversion_method
        del self.converter

    def test_counts_to_flux_fraction(self):
        expected = 0.25
        self.assertEqual(expected, self.converter.counts_to_flux_fraction)

    def test_luminosity_distance(self):
        with mock.patch('astropy.cosmology.Planck18.luminosity_distance') as m:
            luminosity_distance_return_object = MagicMock()
            luminosity_distance_return_object.cgs = MagicMock()
            luminosity_distance_return_object.cgs.value = 3.1415
            m.return_value = luminosity_distance_return_object
            self.assertEqual(3.1415, self.converter.luminosity_distance)

    def test_get_isotropic_bolometric_flux(self):
        with mock.patch('astropy.cosmology.Planck18.luminosity_distance') as m:
            luminosity_distance_return_object = MagicMock()
            luminosity_distance_return_object.cgs = MagicMock()
            luminosity_distance_return_object.cgs.value = 1
            m.return_value = luminosity_distance_return_object
            isotropic_bolometric_flux = self.converter.get_isotropic_bolometric_flux(k_corr=1)
            self.assertEqual(4*np.pi, isotropic_bolometric_flux)

    def test_get_analytical_k_correction(self):
        expected = (1 + self.redshift) ** (self.photon_index - 2)
        actual = self.converter.get_k_correction()
        self.assertEqual(expected, actual)

    def test_convert_flux_to_luminosity(self):
        x, x_err, y, y_err = self.converter.convert_flux_to_luminosity()
        self.assertEqual(len(self.time), len(x))
        self.assertEqual(len(self.time_err), len(x_err))
        self.assertEqual(len(self.flux), len(y))
        self.assertEqual(len(self.flux_err), len(y_err))
        self.assertTrue(np.array_equal(self.converter.time_rest_frame, x))
        self.assertTrue(np.array_equal(self.converter.time_rest_frame_err, x_err))
        self.assertTrue(np.array_equal(self.converter.Lum50, y))
        self.assertTrue(np.array_equal(self.converter.Lum50_err, y_err))<|MERGE_RESOLUTION|>--- conflicted
+++ resolved
@@ -1,21 +1,11 @@
 import os
 import unittest
-<<<<<<< HEAD
-=======
 from unittest import mock
->>>>>>> 4c1bc78f
 from unittest.mock import MagicMock
-
-import mock
 import numpy as np
 import pandas as pd
-<<<<<<< HEAD
-=======
-import os
->>>>>>> 4c1bc78f
 
 import redback
-import redback.transient.afterglow
 
 dirname = os.path.dirname(__file__)
 
