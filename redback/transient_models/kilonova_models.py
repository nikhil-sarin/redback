import numpy as np
import pandas as pd

from astropy.table import Table, Column
from scipy.interpolate import interp1d, RegularGridInterpolator
from astropy.cosmology import Planck18 as cosmo  # noqa
from scipy.integrate import cumtrapz
from collections import namedtuple
from redback.photosphere import TemperatureFloor, CocoonPhotosphere
from redback.interaction_processes import Diffusion, AsphericalDiffusion

from redback.utils import calc_kcorrected_properties, interpolated_barnes_and_kasen_thermalisation_efficiency, \
    electron_fraction_from_kappa, citation_wrapper, lambda_to_nu
from redback.eos import PiecewisePolytrope
from redback.sed import blackbody_to_flux_density, get_correct_output_format_from_spectra, Blackbody
from redback.constants import *
import redback.ejecta_relations as ejr

@citation_wrapper('https://ui.adsabs.harvard.edu/abs/2021MNRAS.505.3016N/abstract')
def _nicholl_bns_get_quantities(mass_1, mass_2, lambda_s, kappa_red, kappa_blue,
                                mtov, epsilon, alpha, cos_theta_cocoon, cos_theta, **kwargs):
    """
    Calculates quantities for the Nicholl et al. 2021 BNS model

    :param mass_1: Mass of primary in solar masses
    :param mass_2: Mass of secondary in solar masses
    :param lambda_s: Symmetric tidal deformability i.e, lambda_s = lambda_1 + lambda_2
    :param kappa_red: opacity of the red ejecta
    :param kappa_blue: opacity of the blue ejecta
    :param mtov: Tolman Oppenheimer-Volkoff mass in solar masses
    :param epsilon: fraction of disk that gets unbound/ejected
    :param alpha: Enhancement of blue ejecta by NS surface winds if mtotal < prompt collapse,
                can turn off by setting alpha=1
    :param cos_theta_cocoon: Opening angle of shocked cocoon
    :param cos_theta: Viewing angle of observer
    :param kwargs: Additional keyword arguments
    :param dynamical_ejecta_error: Error in dynamical ejecta mass, default is 1 i.e., no error in fitting formula
    :param disk_ejecta_error: Error in disk ejecta mass, default is 1 i.e., no error in fitting formula
    :return: Namedtuple with 'mejecta_blue', 'mejecta_red', 'mejecta_purple',
            'vejecta_blue', 'vejecta_red', 'vejecta_purple',
            'vejecta_mean', 'kappa_mean', 'mejecta_dyn',
            'mejecta_total', 'kappa_purple', 'radius_1', 'radius_2',
            'binary_lambda', 'remnant_radius', 'area_blue', 'area_blue_ref',
            'area_red', 'area_red_ref' properties. Masses in solar masses and velocities in units of c
    """
    ckm = 3e10/1e5
    a = 0.07550
    b = np.array([[-2.235, 0.8474], [10.45, -3.251], [-15.70, 13.61]])
    c = np.array([[-2.048, 0.5976], [7.941, 0.5658], [-7.360, -1.320]])
    n_ave = 0.743
    dynamical_ejecta_error = kwargs.get('dynamical_ejecta_error', 1.0)
    disk_ejecta_error = kwargs.get('disk_ejecta_error', 1.0)
    theta_open = np.arccos(cos_theta_cocoon)

    fq = (1 - (mass_2 / mass_1) ** (10. / (3 - n_ave))) / (1 + (mass_2 / mass_1) ** (10. / (3 - n_ave)))

    nume = a
    denom = a

    for i in np.arange(3):
        for j in np.arange(2):
            nume += b[i, j] * (mass_2 / mass_1) ** (j + 1) * lambda_s ** (-(i + 1) / 5)

    for i in np.arange(3):
        for j in np.arange(2):
            denom += c[i, j] * (mass_2 / mass_1) ** (j + 1) * lambda_s ** (-(i + 1) / 5)

    lambda_a = lambda_s * fq * nume / denom
    lambda_1 = lambda_s - lambda_a
    lambda_2 = lambda_s + lambda_a
    m_total = mass_1 + mass_2

    binary_lambda =  16./13 * ((mass_1 + 12*mass_2) * mass_1**4 * lambda_1 +
                (mass_2 + 12*mass_1) * mass_2**4 * lambda_2) / m_total**5
    mchirp = (mass_1 * mass_2)**(3./5) / m_total**(1./5)
    remnant_radius = 11.2 * mchirp * (binary_lambda/800)**(1./6.)

    compactness_1 = 0.360 - 0.0355 * np.log(lambda_1) + 0.000705 * np.log(lambda_1) ** 2
    compactness_2 = 0.360 - 0.0355 * np.log(lambda_2) + 0.000705 * np.log(lambda_2) ** 2

    radius_1 = (graviational_constant * mass_1 * solar_mass / (compactness_1 * speed_of_light ** 2)) / 1e5
    radius_2 = (graviational_constant * mass_2 * solar_mass / (compactness_2 * speed_of_light ** 2)) / 1e5

    # Baryonic masses, Gao 2019
    mass_baryonic_1 = mass_1 + 0.08 * mass_1 ** 2
    mass_baryonic_2 = mass_2 + 0.08 * mass_2 ** 2

    a_1 = -1.35695
    b_1 = 6.11252
    c_1 = -49.43355
    d_1 = 16.1144
    n = -2.5484
    dynamical_ejecta_mass = 1e-3 * (a_1 * ((mass_2 / mass_1) ** (1 / 3) * (1 - 2 * compactness_1) / compactness_2 * mass_baryonic_1 +
                            (mass_1 / mass_2) ** (1 / 3) * (1 - 2 * compactness_2) / compactness_2 * mass_baryonic_2) +
                     b_1 * ((mass_2 / mass_1) ** n * mass_baryonic_1 + (mass_1 / mass_2) ** n * mass_baryonic_2) +
                     c_1 * (mass_baryonic_1 - mass_1 + mass_baryonic_2 - mass_2) + d_1)

    if dynamical_ejecta_mass < 0:
        dynamical_ejecta_mass = 0

    dynamical_ejecta_mass *= dynamical_ejecta_error

    a_4 = 14.8609
    b_4 = -28.6148
    c_4 = 13.9597

    # fraction can't exceed 100%
    f_red = min([a_4 * (mass_1 / mass_2) ** 2 + b_4 * (mass_1 / mass_2) + c_4, 1])

    mejecta_red = dynamical_ejecta_mass * f_red
    mejecta_blue = dynamical_ejecta_mass * (1 - f_red)

    # Velocity of dynamical ejecta
    a_2 = -0.219479
    b_2 = 0.444836
    c_2 = -2.67385

    vdynp = a_2 * ((mass_1 / mass_2) * (1 + c_2 * compactness_1) + (mass_2 / mass_1) * (1 + c_2 * compactness_2)) + b_2

    a_3 = -0.315585
    b_3 = 0.63808
    c_3 = -1.00757

    vdynz = a_3 * ((mass_1 / mass_2) * (1 + c_3 * compactness_1) + (mass_2 / mass_1) * (1 + c_3 * compactness_2)) + b_3

    dynamical_ejecta_velocity = np.sqrt(vdynp ** 2 + vdynz ** 2)

    # average velocity over angular ranges (< and > theta_open)

    theta1 = np.arange(0, theta_open, 0.01)
    theta2 = np.arange(theta_open, np.pi / 2, 0.01)

    vtheta1 = np.sqrt((vdynz * np.cos(theta1)) ** 2 + (vdynp * np.sin(theta1)) ** 2)
    vtheta2 = np.sqrt((vdynz * np.cos(theta2)) ** 2 + (vdynp * np.sin(theta2)) ** 2)

    atheta1 = 2 * np.pi * np.sin(theta1)
    atheta2 = 2 * np.pi * np.sin(theta2)

    vejecta_blue = np.trapz(vtheta1 * atheta1, x=theta1) / np.trapz(atheta1, x=theta1)
    vejecta_red = np.trapz(vtheta2 * atheta2, x=theta2) / np.trapz(atheta2, x=theta2)

    # vejecta_red *= ckm
    # vejecta_blue *= ckm

    # Bauswein 2013, cut-off for prompt collapse to BH
    prompt_threshold_mass = (2.38 - 3.606 * mtov / remnant_radius) * mtov

    if m_total < prompt_threshold_mass:
        mejecta_blue /= alpha

    # Now compute disk ejecta following Coughlin+ 2019

    a_5 = -31.335
    b_5 = -0.9760
    c_5 = 1.0474
    d_5 = 0.05957

    logMdisk = np.max([-3, a_5 * (1 + b_5 * np.tanh((c_5 - m_total / prompt_threshold_mass) / d_5))])

    disk_mass = 10 ** logMdisk

    disk_mass *= disk_ejecta_error

    disk_ejecta_mass = disk_mass * epsilon

    mejecta_purple = disk_ejecta_mass

    # Fit for disk velocity using Metzger and Fernandez
    vdisk_max = 0.15
    vdisk_min = 0.03
    vfit = np.polyfit([mtov, prompt_threshold_mass], [vdisk_max, vdisk_min], deg=1)

    # Get average opacity of 'purple' (disk) component
    # Mass-averaged Ye as a function of remnant lifetime from Lippuner 2017
    # Lifetime related to Mtot using Metzger handbook table 3
    if m_total < mtov:
        # stable NS
        Ye = 0.38
        vdisk = vdisk_max
    elif m_total < 1.2 * mtov:
        # long-lived (>>100 ms) NS remnant Ye = 0.34-0.38,
        # smooth interpolation
        Yfit = np.polyfit([mtov, 1.2 * mtov], [0.38, 0.34], deg=1)
        Ye = Yfit[0] * m_total + Yfit[1]
        vdisk = vfit[0] * m_total + vfit[1]
    elif m_total < prompt_threshold_mass:
        # short-lived (hypermassive) NS, Ye = 0.25-0.34, smooth interpolation
        Yfit = np.polyfit([1.2 * mtov, prompt_threshold_mass], [0.34, 0.25], deg=1)
        Ye = Yfit[0] * m_total + Yfit[1]
        vdisk = vfit[0] * m_total + vfit[1]
    else:
        # prompt collapse to BH, disk is red
        Ye = 0.25
        vdisk = vdisk_min

    # Convert Ye to opacity using Tanaka et al 2019 for Ye >= 0.25:
    a_6 = 2112.0
    b_6 = -2238.9
    c_6 = 742.35
    d_6 = -73.14

    kappa_purple = a_6 * Ye ** 3 + b_6 * Ye ** 2 + c_6 * Ye + d_6

    vejecta_purple = vdisk

    vejecta_mean = (mejecta_purple * vejecta_purple + vejecta_red * mejecta_red +
                    vejecta_blue * mejecta_blue) / (mejecta_purple + mejecta_red + mejecta_blue)

    kappa_mean = (mejecta_purple * kappa_purple + kappa_red * mejecta_red +
                  kappa_blue * mejecta_blue) / (mejecta_purple + mejecta_red + mejecta_blue)

    # Viewing angle and lanthanide-poor opening angle correction from Darbha and Kasen 2020
    ct = (1 - cos_theta_cocoon ** 2) ** 0.5

    if cos_theta_cocoon > ct:
        area_projected_top = np.pi * ct * cos_theta
    else:
        theta_p = np.arccos(cos_theta_cocoon /
                            (1 - cos_theta ** 2) ** 0.5)
        theta_d = np.arctan(np.sin(theta_p) / cos_theta_cocoon *
                            (1 - cos_theta ** 2) ** 0.5 / np.abs(cos_theta))
        area_projected_top = (theta_p - np.sin(theta_p) * np.cos(theta_p)) - (ct *
                                                                     cos_theta * (theta_d - np.sin(theta_d) * np.cos(
                            theta_d) - np.pi))

    minus_cos_theta = -1 * cos_theta

    if minus_cos_theta < -1 * ct:
        area_projected_bottom = 0
    else:
        theta_p2 = np.arccos(cos_theta_cocoon /
                             (1 - minus_cos_theta ** 2) ** 0.5)
        theta_d2 = np.arctan(np.sin(theta_p2) / cos_theta_cocoon *
                             (1 - minus_cos_theta ** 2) ** 0.5 / np.abs(minus_cos_theta))

        Aproj_bot1 = (theta_p2 - np.sin(theta_p2) * np.cos(theta_p2)) + (ct *
                                                                         minus_cos_theta * (theta_d2 - np.sin(
                    theta_d2) * np.cos(theta_d2)))
        area_projected_bottom = np.max([Aproj_bot1, 0])

    area_projected = area_projected_top + area_projected_bottom

    # Compute reference areas for this opening angle to scale luminosity

    cos_theta_ref = 0.5

    if cos_theta_ref > ct:
        area_ref_top = np.pi * ct * cos_theta_ref
    else:
        theta_p_ref = np.arccos(cos_theta_cocoon /
                                (1 - cos_theta_ref ** 2) ** 0.5)
        theta_d_ref = np.arctan(np.sin(theta_p_ref) / cos_theta_cocoon *
                                (1 - cos_theta_ref ** 2) ** 0.5 / np.abs(cos_theta_ref))
        area_ref_top = (theta_p_ref - np.sin(theta_p_ref) *
                    np.cos(theta_p_ref)) - (ct * cos_theta_ref *
                                            (theta_d_ref - np.sin(theta_d_ref) *
                                             np.cos(theta_d_ref) - np.pi))

    minus_cos_theta_ref = -1 * cos_theta_ref

    if minus_cos_theta_ref < -1 * ct:
        area_ref_bottom = 0
    else:
        theta_p2_ref = np.arccos(cos_theta_cocoon /
                                 (1 - minus_cos_theta_ref ** 2) ** 0.5)
        theta_d2_ref = np.arctan(np.sin(theta_p2_ref) /
                                 cos_theta_cocoon * (1 - minus_cos_theta_ref ** 2) ** 0.5 /
                                 np.abs(minus_cos_theta_ref))

        area_ref_bottom = (theta_p2_ref - np.sin(theta_p2_ref) *
                    np.cos(theta_p2_ref)) + (ct * minus_cos_theta_ref *
                                             (theta_d2_ref - np.sin(theta_d2_ref) *
                                              np.cos(theta_d2_ref)))

    area_ref = area_ref_top + area_ref_bottom

    area_blue = area_projected
    area_blue_ref = area_ref

    area_red = np.pi - area_blue
    area_red_ref = np.pi - area_blue_ref

    output = namedtuple('output', ['mejecta_blue', 'mejecta_red', 'mejecta_purple',
                                   'vejecta_blue', 'vejecta_red', 'vejecta_purple',
                                   'vejecta_mean', 'kappa_mean', 'mejecta_dyn',
                                   'mejecta_total', 'kappa_purple', 'radius_1', 'radius_2',
                                   'binary_lambda', 'remnant_radius', 'area_blue', 'area_blue_ref',
                                   'area_red', 'area_red_ref'])
    output.mejecta_blue = mejecta_blue
    output.mejecta_red = mejecta_red
    output.mejecta_purple = mejecta_purple
    output.vejecta_blue = vejecta_blue
    output.vejecta_red = vejecta_red
    output.vejecta_purple = vejecta_purple
    output.vejecta_mean = vejecta_mean
    output.kappa_mean = kappa_mean
    output.mejecta_dyn = dynamical_ejecta_mass
    output.mejecta_total = dynamical_ejecta_mass + mejecta_purple
    output.kappa_purple = kappa_purple
    output.radius_1 = radius_1
    output.radius_2 = radius_2
    output.binary_lambda = binary_lambda
    output.remnant_radius = remnant_radius
    output.area_blue = area_blue
    output.area_blue_ref = area_blue_ref
    output.area_red = area_red
    output.area_red_ref = area_red_ref
    return output

@citation_wrapper('https://ui.adsabs.harvard.edu/abs/2021MNRAS.505.3016N/abstract')
def nicholl_bns(time, redshift, mass_1, mass_2, lambda_s, kappa_red, kappa_blue,
                mtov, epsilon, alpha, cos_theta, cos_theta_cocoon, temperature_floor_1,
                temperature_floor_2, temperature_floor_3, **kwargs):
    """
    Kilonova model from Nicholl et al. 2021, inclides three kilonova components
    + shock heating from cocoon + disk winds from remnant

    :param time: time in days in observer frame
    :param redshift: redshift
    :param mass_1: Mass of primary in solar masses
    :param mass_2: Mass of secondary in solar masses
    :param lambda_s: Symmetric tidal deformability i.e, lambda_s = lambda_1 + lambda_2
    :param kappa_red: opacity of the red ejecta
    :param kappa_blue: opacity of the blue ejecta
    :param mtov: Tolman Oppenheimer-Volkoff mass in solar masses
    :param epsilon: fraction of disk that gets unbound/ejected
    :param alpha: Enhancement of blue ejecta by NS surface winds if mtotal < prompt collapse,
                can turn off by setting alpha=1
    :param cos_theta: Viewing angle of observer
    :param cos_theta_cocoon: Opening angle of shocked cocoon
    :param temperature_floor_1: Temperature floor of first (blue) component
    :param temperature_floor_2: Temperature floor of second (purple) component
    :param temperature_floor_3: Temperature floor of third (red) component
    :param kwargs: Additional keyword arguments
    :param dynamical_ejecta_error: Error in dynamical ejecta mass, default is 1 i.e., no error in fitting formula
    :param disk_ejecta_error: Error in disk ejecta mass, default is 1 i.e., no error in fitting formula
    :param shocked_fraction: Fraction of ejecta that is shocked by jet, default is 0.2 i.e., 20% of blue ejecta is shocked.
        Use 0. if you want to turn off cocoon emission.
    :param nn: ejecta power law density profile, default is 1.
    :param tshock: time for shock in source frame in seconds, default is 1.7s (see Nicholl et al. 2021)
    :param frequency: Required if output_format is 'flux_density'.
        frequency to calculate - Must be same length as time array or a single number).
    :param bands: Required if output_format is 'magnitude' or 'flux'.
    :param output_format: 'flux_density', 'magnitude', 'spectra', 'flux', 'sncosmo_source'
    :param lambda_array: Optional argument to set your desired wavelength array (in Angstroms) to evaluate the SED on.
    :param dense_resolution: resolution of the grid that the model is actually evaluated on, default is 300
    :param cosmology: Cosmology to use for luminosity distance calculation. Defaults to Planck18. Must be a astropy.cosmology object.
    :return: set by output format - 'flux_density', 'magnitude', 'spectra', 'flux', 'sncosmo_source'
    """
    from redback.transient_models.shock_powered_models import _shocked_cocoon_nicholl
    cosmology = kwargs.get('cosmology', cosmo)
    dl = cosmology.luminosity_distance(redshift).cgs.value
    dense_resolution = kwargs.get('dense_resolution', 100)
    time_temp = np.geomspace(0.1, 30, dense_resolution)  # in source frame and days
    kappa_gamma = kwargs.get('kappa_gamma', 10)

    if np.max(time) > 20: # in source frame and days
        time_temp = np.geomspace(0.1, np.max(time) + 5, dense_resolution)

    time_obs = time
    shocked_fraction = kwargs.get('shocked_fraction', 0.2)
    nn = kwargs.get('nn', 1)
    tshock = kwargs.get('tshock', 1.7)

    output = _nicholl_bns_get_quantities(mass_1=mass_1, mass_2=mass_2, lambda_s=lambda_s,
                                         kappa_red=kappa_red, kappa_blue=kappa_blue, mtov=mtov,
                                         epsilon=epsilon, alpha=alpha, cos_theta_cocoon=cos_theta_cocoon,
                                         cos_theta=cos_theta, **kwargs)
    cocoon_output = _shocked_cocoon_nicholl(time=time_temp, kappa=kappa_blue, mejecta=output.mejecta_blue,
                                  vejecta=output.vejecta_blue, cos_theta_cocoon=cos_theta_cocoon,
                                  shocked_fraction=shocked_fraction, nn=nn, tshock=tshock)
    cocoon_photo = CocoonPhotosphere(time=time_temp, luminosity=cocoon_output.lbol,
                                     tau_diff=cocoon_output.taudiff, t_thin=cocoon_output.tthin,
                                     vej=output.vejecta_blue, nn=nn)
    mejs = [output.mejecta_blue, output.mejecta_purple, output.mejecta_red]
    vejs = [output.vejecta_blue, output.vejecta_purple, output.vejecta_red]
    area_projs = [output.area_blue, output.area_blue, output.area_red]
    area_refs = [output.area_blue_ref, output.area_blue_ref, output.area_red_ref]
    temperature_floors = [temperature_floor_1, temperature_floor_2, temperature_floor_3]
    kappas = [kappa_blue, output.kappa_purple, kappa_red]

    if kwargs['output_format'] == 'flux_density':
        frequency = kwargs['frequency']
        # interpolate properties onto observation times
        temp_func = interp1d(time_temp, y=cocoon_photo.photosphere_temperature)
        rad_func = interp1d(time_temp, y=cocoon_photo.r_photosphere)
        # convert to source frame time and frequency
        frequency, time = calc_kcorrected_properties(frequency=frequency, redshift=redshift, time=time)
        temp = temp_func(time_obs)
        photosphere = rad_func(time_obs)
        flux_density = blackbody_to_flux_density(temperature=temp, r_photosphere=photosphere,
                                                 dl=dl, frequency=frequency)
        ff = flux_density.value
        for x in range(3):
            lbols = _mosfit_kilonova_one_component_lbol(time=time_temp*day_to_s, mej=mejs[x], vej=vejs[x])
            interaction_class = AsphericalDiffusion(time=time_temp*day_to_s, dense_times=time_temp*day_to_s,
                                                    luminosity=lbols, kappa=kappas[x], kappa_gamma=kappa_gamma,
                                                    mej=mejs[x], vej=vejs[x], area_projection=area_projs[x],
                                                    area_reference=area_refs[x])
            lbols = interaction_class.new_luminosity
            photo = TemperatureFloor(time=time_temp*day_to_s, luminosity=lbols,
                                     temperature_floor=temperature_floors[x], vej=vejs[x])
            temp_func = interp1d(time_temp, y=photo.photosphere_temperature)
            rad_func = interp1d(time_temp, y=photo.r_photosphere)
            temp = temp_func(time)
            photosphere = rad_func(time)
            flux_density = blackbody_to_flux_density(temperature=temp, r_photosphere=photosphere,
                                                     dl=dl, frequency=frequency)
            units = flux_density.unit
            ff += flux_density.value
        ff = ff * units
        return ff.to(uu.mJy).value
    else:
        lambda_observer_frame = kwargs.get('lambda_array', np.geomspace(100, 60000, 200))
        time_observer_frame = time_temp * (1. + redshift) #in days
        frequency, time = calc_kcorrected_properties(frequency=lambda_to_nu(lambda_observer_frame),
                                                     redshift=redshift, time=time_observer_frame)
        fmjy = blackbody_to_flux_density(temperature=cocoon_photo.photosphere_temperature,
                                         r_photosphere=cocoon_photo.r_photosphere,dl=dl,
                                         frequency=frequency[:,None]).T
        cocoon_spectra = fmjy.to(uu.mJy).to(uu.erg / uu.cm ** 2 / uu.s / uu.Angstrom,
                                         equivalencies=uu.spectral_density(wav=lambda_observer_frame * uu.Angstrom))
        full_spec = cocoon_spectra.value
        for x in range(3):
            lbols = _mosfit_kilonova_one_component_lbol(time=time_temp*day_to_s, mej=mejs[x], vej=vejs[x])
            interaction_class = AsphericalDiffusion(time=time_temp*day_to_s, dense_times=time_temp*day_to_s,
                                                    luminosity=lbols, kappa=kappas[x], kappa_gamma=kappa_gamma,
                                                    mej=mejs[x], vej=vejs[x], area_projection=area_projs[x],
                                                    area_reference=area_refs[x])
            lbols = interaction_class.new_luminosity
            photo = TemperatureFloor(time=time_temp*day_to_s, luminosity=lbols,
                                     temperature_floor=temperature_floors[x], vej=vejs[x])
            fmjy = blackbody_to_flux_density(temperature=photo.photosphere_temperature,
                                              r_photosphere=photo.r_photosphere, dl=dl,
                                              frequency=frequency[:, None])
            fmjy = fmjy.T
            spectra = fmjy.to(uu.mJy).to(uu.erg / uu.cm ** 2 / uu.s / uu.Angstrom,
                                         equivalencies=uu.spectral_density(wav=lambda_observer_frame * uu.Angstrom))
            units = spectra.unit
            full_spec += spectra.value

        full_spec = full_spec * units
        if kwargs['output_format'] == 'spectra':
            return namedtuple('output', ['time', 'lambdas', 'spectra'])(time=time_observer_frame,
                                                                        lambdas=lambda_observer_frame,
                                                                        spectra=full_spec)
        else:
            return get_correct_output_format_from_spectra(time=time_obs, time_eval=time_observer_frame,
                                                          spectra=full_spec, lambda_array=lambda_observer_frame,
                                                          **kwargs)


@citation_wrapper('https://ui.adsabs.harvard.edu/abs/2017ApJ...851L..21V/abstract')
def mosfit_rprocess(time, redshift, mej, vej, kappa, kappa_gamma, temperature_floor, **kwargs):
    """
    A single component kilonova model that *should* be exactly the same as mosfit's r-process model.
    Effectively the only difference to the redback one_component model is the inclusion of gamma-ray opacity in diffusion.

    :param time: observer frame time in days
    :param redshift: redshift
    :param mej: ejecta mass in solar masses of first component
    :param vej: minimum initial velocity of first component
    :param kappa: gray opacity of first component
    :param temperature_floor: floor temperature of first component
    :param kappa_gamma: gamma-ray opacity
    :param kwargs: Additional keyword arguments
    :param frequency: Required if output_format is 'flux_density'.
        frequency to calculate - Must be same length as time array or a single number).
    :param bands: Required if output_format is 'magnitude' or 'flux'.
    :param output_format: 'flux_density', 'magnitude', 'spectra', 'flux', 'sncosmo_source'
    :param lambda_array: Optional argument to set your desired wavelength array (in Angstroms) to evaluate the SED on.
    :param dense_resolution: resolution of the grid that the model is actually evaluated on, default is 300
    :param cosmology: Cosmology to use for luminosity distance calculation. Defaults to Planck18. Must be a astropy.cosmology object.
    :return: set by output format - 'flux_density', 'magnitude', 'spectra', 'flux', 'sncosmo_source'
    """
    cosmology = kwargs.get('cosmology', cosmo)
    dl = cosmology.luminosity_distance(redshift).cgs.value
    dense_resolution = kwargs.get('dense_resolution', 300)
    time_temp = np.geomspace(1e-2, 5e6, dense_resolution) # in source frame
    time_obs = time
    lbols = _mosfit_kilonova_one_component_lbol(time=time_temp,
                                                mej=mej, vej=vej)
    interaction_class = Diffusion(time=time_temp, dense_times=time_temp, luminosity=lbols,
                                  kappa=kappa, kappa_gamma=kappa_gamma, mej=mej, vej=vej)
    lbols = interaction_class.new_luminosity
    photo = TemperatureFloor(time=time_temp, luminosity=lbols, vej=vej,
                             temperature_floor=temperature_floor)

    if kwargs['output_format'] == 'flux_density':
        time = time_obs * day_to_s
        frequency = kwargs['frequency']
        # interpolate properties onto observation times
        temp_func = interp1d(time_temp, y=photo.photosphere_temperature)
        rad_func = interp1d(time_temp, y=photo.r_photosphere)
        # convert to source frame time and frequency
        frequency, time = calc_kcorrected_properties(frequency=frequency, redshift=redshift, time=time)
        temp = temp_func(time)
        photosphere = rad_func(time)
        flux_density = blackbody_to_flux_density(temperature=temp, r_photosphere=photosphere,
                                                 dl=dl, frequency=frequency)
        return flux_density.to(uu.mJy).value
    else:
        lambda_observer_frame = kwargs.get('lambda_array', np.geomspace(100, 60000, 200))
        time_observer_frame = time_temp * (1. + redshift)
        frequency, time = calc_kcorrected_properties(frequency=lambda_to_nu(lambda_observer_frame),
                                                     redshift=redshift, time=time_observer_frame)
        fmjy = blackbody_to_flux_density(temperature=photo.photosphere_temperature,
                                         r_photosphere=photo.r_photosphere, frequency=frequency[:, None], dl=dl)
        fmjy = fmjy.T
        spectra = fmjy.to(uu.mJy).to(uu.erg / uu.cm ** 2 / uu.s / uu.Angstrom,
                                     equivalencies=uu.spectral_density(wav=lambda_observer_frame * uu.Angstrom))
        if kwargs['output_format'] == 'spectra':
            return namedtuple('output', ['time', 'lambdas', 'spectra'])(time=time_observer_frame,
                                                                        lambdas=lambda_observer_frame,
                                                                        spectra=spectra)
        else:
            return get_correct_output_format_from_spectra(time=time_obs, time_eval=time_observer_frame / day_to_s,
                                                          spectra=spectra, lambda_array=lambda_observer_frame,
                                                          **kwargs)

@citation_wrapper('https://ui.adsabs.harvard.edu/abs/2017ApJ...851L..21V/abstract')
def mosfit_kilonova(time, redshift, mej_1, vej_1, temperature_floor_1, kappa_1,
                    mej_2, vej_2, temperature_floor_2, kappa_2,
                    mej_3, vej_3, temperature_floor_3, kappa_3, kappa_gamma, **kwargs):
    """
    A three component kilonova model that *should* be exactly the same as mosfit's kilonova model or Villar et al. 2017.
    Effectively the only difference to the redback three_component model is the inclusion of gamma-ray opacity in diffusion.
    Note: Villar et al. fix the kappa's of each component to get the desired red/blue/purple components. This is not done here.

    :param time: observer frame time in days
    :param redshift: redshift
    :param mej_1: ejecta mass in solar masses of first component
    :param vej_1: minimum initial velocity of first component
    :param kappa_1: gray opacity of first component
    :param temperature_floor_1: floor temperature of first component
    :param mej_2: ejecta mass in solar masses of second component
    :param vej_2: minimum initial velocity of second component
    :param temperature_floor_2: floor temperature of second component
    :param kappa_2: gray opacity of second component
    :param mej_3: ejecta mass in solar masses of third component
    :param vej_3: minimum initial velocity of third component
    :param temperature_floor_3: floor temperature of third component
    :param kappa_3: gray opacity of third component
    :param kappa_gamma: gamma-ray opacity
    :param kwargs: Additional keyword arguments
    :param frequency: Required if output_format is 'flux_density'.
        frequency to calculate - Must be same length as time array or a single number).
    :param bands: Required if output_format is 'magnitude' or 'flux'.
    :param output_format: 'flux_density', 'magnitude', 'spectra', 'flux', 'sncosmo_source'
    :param lambda_array: Optional argument to set your desired wavelength array (in Angstroms) to evaluate the SED on.
    :param dense_resolution: resolution of the grid that the model is actually evaluated on, default is 300
    :param cosmology: Cosmology to use for luminosity distance calculation. Defaults to Planck18. Must be a astropy.cosmology object.
    :return: set by output format - 'flux_density', 'magnitude', 'spectra', 'flux', 'sncosmo_source'
    """
    cosmology = kwargs.get('cosmology', cosmo)
    dl = cosmology.luminosity_distance(redshift).cgs.value
    dense_resolution = kwargs.get('dense_resolution', 300)
    time_temp = np.geomspace(1e-2, 5e6, dense_resolution)  # in source frame
    time_obs = time
    mej = [mej_1, mej_2, mej_3]
    vej = [vej_1, vej_2, vej_3]
    temperature_floor = [temperature_floor_1, temperature_floor_2, temperature_floor_3]
    kappa = [kappa_1, kappa_2, kappa_3]
    if kwargs['output_format'] == 'flux_density':
        time = time_obs * day_to_s
        frequency = kwargs['frequency']
        frequency, time = calc_kcorrected_properties(frequency=frequency, redshift=redshift, time=time)

        ff = np.zeros(len(time))
        for x in range(3):
            lbols = _mosfit_kilonova_one_component_lbol(time=time_temp,
                                                        mej=mej[x], vej=vej[x])
            interaction_class = Diffusion(time=time_temp, dense_times=time_temp, luminosity=lbols,
                                          kappa=kappa[x], kappa_gamma=kappa_gamma, mej=mej[x], vej=vej[x])
            lbols = interaction_class.new_luminosity
            photo = TemperatureFloor(time=time_temp, luminosity=lbols, vej=vej[x],
                                     temperature_floor=temperature_floor[x])
            temp_func = interp1d(time_temp, y=photo.photosphere_temperature)
            rad_func = interp1d(time_temp, y=photo.r_photosphere)
            # convert to source frame time and frequency
            temp = temp_func(time)
            photosphere = rad_func(time)
            flux_density = blackbody_to_flux_density(temperature=temp, r_photosphere=photosphere,
                                                     dl=dl, frequency=frequency)
            units = flux_density.unit
            ff += flux_density.value
        ff = ff * units
        return ff.to(uu.mJy).value
    else:
        lambda_observer_frame = kwargs.get('lambda_array', np.geomspace(100, 60000, 200))
        time_observer_frame = time_temp * (1. + redshift)
        frequency, time = calc_kcorrected_properties(frequency=lambda_to_nu(lambda_observer_frame),
                                                     redshift=redshift, time=time_observer_frame)
        full_spec = np.zeros((len(time), len(frequency)))
        for x in range(3):
            lbols = _mosfit_kilonova_one_component_lbol(time=time_temp,
                                                        mej=mej[x], vej=vej[x])
            interaction_class = Diffusion(time=time_temp, dense_times=time_temp, luminosity=lbols,
                                          kappa=kappa[x], kappa_gamma=kappa_gamma, mej=mej[x], vej=vej[x])
            lbols = interaction_class.new_luminosity
            photo = TemperatureFloor(time=time_temp, luminosity=lbols, vej=vej[x],
                                     temperature_floor=temperature_floor[x])
            fmjy = blackbody_to_flux_density(temperature=photo.photosphere_temperature,
                                             r_photosphere=photo.r_photosphere, frequency=frequency[:, None], dl=dl).T
            spectra = fmjy.to(uu.mJy).to(uu.erg / uu.cm ** 2 / uu.s / uu.Angstrom,
                                         equivalencies=uu.spectral_density(wav=lambda_observer_frame * uu.Angstrom))
            units = spectra.unit
            full_spec += spectra.value

        full_spec = full_spec * units
        if kwargs['output_format'] == 'spectra':
            return namedtuple('output', ['time', 'lambdas', 'spectra'])(time=time_observer_frame,
                                                                        lambdas=lambda_observer_frame,
                                                                        spectra=full_spec)
        else:
            return get_correct_output_format_from_spectra(time=time_obs, time_eval=time_observer_frame / day_to_s,
                                                          spectra=full_spec, lambda_array=lambda_observer_frame,
                                                          **kwargs)

@citation_wrapper('https://ui.adsabs.harvard.edu/abs/2017ApJ...851L..21V/abstract')
def _mosfit_kilonova_one_component_lbol(time, mej, vej):
    """

    :param time: time in seconds in source frame
    :param mej: mass in solar masses
    :param vej: velocity in units of c
    :return: lbol in erg/s
    """
    tdays = time/day_to_s

    # set up kilonova physics
    av, bv, dv = interpolated_barnes_and_kasen_thermalisation_efficiency(mej, vej)
    # thermalisation from Barnes+16
    e_th = 0.36 * (np.exp(-av * tdays) + np.log1p(2.0 * bv * tdays ** dv) / (2.0 * bv * tdays ** dv))
    t0 = 1.3 #seconds
    sig = 0.11  #seconds

    m0 = mej * solar_mass
    lum_in = 4.0e18 * (m0) * (0.5 - np.arctan((time - t0) / sig) / np.pi)**1.3
    lbol = lum_in * e_th
    return lbol

@citation_wrapper("redback,https://ui.adsabs.harvard.edu/abs/2020ApJ...891..152H/abstract")
def power_law_stratified_kilonova(time, redshift, mej, voffset, v0, alpha,
                                  kappa_offset, kappa_0, zeta, beta, **kwargs):
    """
    Assumes a power law distribution of ejecta velocities
    and a power law distribution of kappa corresponding to the ejecta velocity layers for a total of 10 "shells"
    and calculates the kilonova light curve, using kilonova heating rate.
    Velocity distribution is flipped so that faster material is the outermost layer as expected for homologous expansion.

    Must be used with a constraint to avoid prior draws that predict nonsensical luminosities. Or a sensible prior.

    :param time: time in days in observer frame
    :param redshift: redshift
    :param mej: total ejecta mass in solar masses
    :param voffset: minimum ejecta velocity in units of c
    :param v0: velocity normalization in units of c of the power law
    :param alpha: power-law index of the velocity distribution i.e., vel = (xs/v0)^-alpha + voffset.
    :param kappa_offset: minimum kappa value
    :param kappa_0: kappa normalization
    :param zeta: power law index of the kappa distribution i.e., kappa = (xs/kappa_0)^-zeta + kappa_offset
    :param beta: power law index of density profile
    :param kwargs: Additional keyword arguments
    :param frequency: Required if output_format is 'flux_density'.
        frequency to calculate - Must be same length as time array or a single number).
    :param bands: Required if output_format is 'magnitude' or 'flux'.
    :param output_format: 'flux_density', 'magnitude', 'spectra', 'flux', 'sncosmo_source'
    :param lambda_array: Optional argument to set your desired wavelength array (in Angstroms) to evaluate the SED on.
    :param cosmology: Cosmology to use for luminosity distance calculation. Defaults to Planck18. Must be a astropy.cosmology object.
    :return: set by output format - 'flux_density', 'magnitude', 'spectra', 'flux', 'sncosmo_source'
    """
    xs = np.linspace(0.2, 0.5, 10)
    velocity_array = np.flip(xs/v0) ** -alpha + voffset
    xs = np.linspace(0.2, 0.5, 9)
    kappa_array = (xs/kappa_0) ** -zeta + kappa_offset
    output = _kilonova_hr(time=time, redshift=redshift, mej=mej, velocity_array=velocity_array,
                          kappa_array=kappa_array, beta=beta, **kwargs)
    return output

@citation_wrapper('https://ui.adsabs.harvard.edu/abs/2022MNRAS.516.1137L/abstract')
def bulla_bns_kilonova(time, redshift, mej_dyn, mej_disk, phi, costheta_obs, **kwargs):
    """
    Kilonovanet model based on Bulla BNS merger simulations

    :param time: time in days in observer frame
    :param redshift: redshift
    :param mej_dyn: dynamical mass of ejecta in solar masses
    :param mej_disk: disk mass of ejecta in solar masses
    :param phi: half-opening angle of the lanthanide-rich tidal dynamical ejecta in degrees
    :param costheta_obs: cosine of the observers viewing angle
    :param kwargs: Additional keyword arguments
    :param frequency: Required if output_format is 'flux_density'.
        frequency to calculate - Must be same length as time array or a single number).
    :param bands: Required if output_format is 'magnitude' or 'flux'.
    :param output_format: 'flux_density', 'magnitude', 'spectra', 'flux', 'sncosmo_source'
    :param cosmology: Cosmology to use for luminosity distance calculation. Defaults to Planck18. Must be a astropy.cosmology object.
    :return: set by output format - 'flux_density', 'magnitude', 'spectra', 'flux', 'sncosmo_source'
    """
    from redback_surrogates.kilonovamodels import bulla_bns_kilonovanet_spectra as function

    cosmology = kwargs.get('cosmology', cosmo)
    dl = cosmology.luminosity_distance(redshift).cgs.value

    if kwargs['output_format'] == 'flux_density':
        frequency = kwargs['frequency']
        frequency, time = calc_kcorrected_properties(frequency=frequency, time=time, redshift=redshift)
        output = function(time_source_frame=time, redshift=redshift, mej_dyn=mej_dyn,
                          mej_disk=mej_disk, phi=phi, costheta_obs=costheta_obs)
        spectra = output.spectra / (4 * np.pi * dl ** 2)  # to erg/s/cm^2/Angstrom
        spectra = spectra * uu.erg / (uu.s * uu.cm ** 2 * uu.Angstrom)
        fmjy = spectra.to(uu.mJy, equivalencies=uu.spectral_density(wav=output.lambdas * uu.Angstrom)).value
        nu_array = lambda_to_nu(output.lambdas)
        fmjy_func = RegularGridInterpolator((np.unique(time), nu_array), fmjy, bounds_error=False)
        if type(frequency) == float:
            frequency = np.ones(len(time)) * frequency
        points = np.array([time, frequency]).T
        return fmjy_func(points)
    else:
        time_source_frame = np.linspace(0.1, 20, 200)
        output = function(time_source_frame=time_source_frame, redshift=redshift, mej_dyn=mej_dyn,
                          mej_disk=mej_disk, phi=phi, costheta_obs=costheta_obs)
        if kwargs['output_format'] == 'spectra':
            return output
        else:
            time_observer_frame = output.time
            lambda_observer_frame = output.lambdas
            spectra = output.spectra / (4 * np.pi * dl ** 2) # to erg/s/cm^2/Angstrom
            spectra = spectra * uu.erg / (uu.s * uu.cm ** 2 * uu.Angstrom)
            time_obs = time
            return get_correct_output_format_from_spectra(time=time_obs, time_eval=time_observer_frame / day_to_s,
                                                   spectra=spectra, lambda_array=lambda_observer_frame,
                                                   **kwargs)

@citation_wrapper('https://ui.adsabs.harvard.edu/abs/2022MNRAS.516.1137L/abstract')
def bulla_nsbh_kilonova(time, redshift, mej_dyn, mej_disk, costheta_obs, **kwargs):
    """
    Kilonovanet model based on Bulla NSBH merger simulations

    :param time: time in observer frame in days
    :param redshift: redshift
    :param mej_dyn: dynamical mass of ejecta in solar masses
    :param mej_disk: disk mass of ejecta in solar masses
    :param costheta_obs: cosine of the observers viewing angle
    :param kwargs: Additional keyword arguments
    :param frequency: Required if output_format is 'flux_density'.
        frequency to calculate - Must be same length as time array or a single number).
    :param bands: Required if output_format is 'magnitude' or 'flux'.
    :param output_format: 'flux_density', 'magnitude', 'spectra', 'flux', 'sncosmo_source'
    :param cosmology: Cosmology to use for luminosity distance calculation. Defaults to Planck18. Must be a astropy.cosmology object.
    :return: set by output format - 'flux_density', 'magnitude', 'spectra', 'flux', 'sncosmo_source'
    """
    from redback_surrogates.kilonovamodels import bulla_nsbh_kilonovanet_spectra as function

    cosmology = kwargs.get('cosmology', cosmo)
    dl = cosmology.luminosity_distance(redshift).cgs.value

    if kwargs['output_format'] == 'flux_density':
        frequency = kwargs['frequency']
        frequency, time = calc_kcorrected_properties(frequency=frequency, time=time, redshift=redshift)
        output = function(time_source_frame=time, redshift=redshift, mej_dyn=mej_dyn,
                          mej_disk=mej_disk, costheta_obs=costheta_obs)
        spectra = output.spectra / (4 * np.pi * dl ** 2)  # to erg/s/cm^2/Angstrom
        spectra = spectra * uu.erg / (uu.s * uu.cm ** 2 * uu.Angstrom)
        fmjy = spectra.to(uu.mJy, equivalencies=uu.spectral_density(wav=output.lambdas * uu.Angstrom)).value
        nu_array = lambda_to_nu(output.lambdas)
        fmjy_func = RegularGridInterpolator((np.unique(time), nu_array), fmjy, bounds_error=False)
        if type(frequency) == float:
            frequency = np.ones(len(time)) * frequency
        points = np.array([time, frequency]).T
        return fmjy_func(points)
    else:
        time_source_frame = np.linspace(0.1, 20, 200)
        output = function(time_source_frame=time_source_frame, redshift=redshift, mej_dyn=mej_dyn,
                          mej_disk=mej_disk, costheta_obs=costheta_obs)
        if kwargs['output_format'] == 'spectra':
            return output
        else:
            time_observer_frame = output.time
            lambda_observer_frame = output.lambdas
            spectra = output.spectra / (4 * np.pi * dl ** 2) # to erg/s/cm^2/Angstrom
            spectra = spectra * uu.erg / (uu.s * uu.cm ** 2 * uu.Angstrom)
            time_obs = time
            return get_correct_output_format_from_spectra(time=time_obs, time_eval=time_observer_frame / day_to_s,
                                                   spectra=spectra, lambda_array=lambda_observer_frame,
                                                   **kwargs)

@citation_wrapper('https://ui.adsabs.harvard.edu/abs/2022MNRAS.516.1137L/abstract')
def kasen_bns_kilonova(time, redshift, mej, vej, chi, **kwargs):
    """
    Kilonovanet model based on Kasen BNS simulations

    :param time: time in days in observer frame
    :param redshift: redshift
    :param mej: ejecta mass in solar masses
    :param vej: ejecta velocity in units of c
    :param chi: lanthanide fraction
    :param kwargs: Additional keyword arguments
    :param frequency: Required if output_format is 'flux_density'.
        frequency to calculate - Must be same length as time array or a single number).
    :param bands: Required if output_format is 'magnitude' or 'flux'.
    :param output_format: 'flux_density', 'magnitude', 'spectra', 'flux', 'sncosmo_source'
    :param cosmology: Cosmology to use for luminosity distance calculation. Defaults to Planck18. Must be a astropy.cosmology object.
    :return: set by output format - 'flux_density', 'magnitude', 'spectra', 'flux', 'sncosmo_source'
    """
    from redback_surrogates.kilonovamodels import kasen_bns_kilonovanet_spectra as function

    cosmology = kwargs.get('cosmology', cosmo)
    dl = cosmology.luminosity_distance(redshift).cgs.value

    if kwargs['output_format'] == 'flux_density':
        frequency = kwargs['frequency']
        frequency, time = calc_kcorrected_properties(frequency=frequency, time=time, redshift=redshift)
        output = function(time_source_frame=time,redshift=redshift, mej=mej, vej=vej, chi=chi)
        spectra = output.spectra / (4 * np.pi * dl ** 2) # to erg/s/cm^2/Angstrom
        spectra = spectra * uu.erg / (uu.s * uu.cm ** 2 * uu.Angstrom)
        fmjy = spectra.to(uu.mJy, equivalencies=uu.spectral_density(wav=output.lambdas * uu.Angstrom)).value
        nu_array = lambda_to_nu(output.lambdas)
        fmjy_func = RegularGridInterpolator((np.unique(time), nu_array), fmjy, bounds_error=False)
        if type(frequency) == float:
            frequency = np.ones(len(time)) * frequency
        points = np.array([time, frequency]).T
        return fmjy_func(points)
    else:
        time_source_frame = np.linspace(0.1, 20, 200)
        output = function(time_source_frame=time_source_frame, redshift=redshift, mej=mej, vej=vej, chi=chi)
        if kwargs['output_format'] == 'spectra':
            return output
        else:
            time_observer_frame = output.time
            lambda_observer_frame = output.lambdas
            spectra = output.spectra / (4 * np.pi * dl ** 2) # to erg/s/cm^2/Angstrom
            spectra = spectra * uu.erg / (uu.s * uu.cm ** 2 * uu.Angstrom)
            time_obs = time
            return get_correct_output_format_from_spectra(time=time_obs, time_eval=time_observer_frame / day_to_s,
                                                   spectra=spectra, lambda_array=lambda_observer_frame,
                                                   **kwargs)
@citation_wrapper('https://ui.adsabs.harvard.edu/abs/2020ApJ...891..152H/abstract')
def two_layer_stratified_kilonova(time, redshift, mej, vej_1, vej_2, kappa, beta, **kwargs):
    """
    Uses kilonova_heating_rate module to model a two layer stratified kilonova

    :param time: observer frame time in days
    :param redshift: redshift
    :param mej: ejecta mass in solar masses
    :param vej_1: velocity of inner shell in c
    :param vej_2: velocity of outer shell in c
    :param kappa: constant gray opacity
    :param beta: power law index of density profile
    :param kwargs: Additional keyword arguments
    :param frequency: Required if output_format is 'flux_density'.
        frequency to calculate - Must be same length as time array or a single number).
    :param bands: Required if output_format is 'magnitude' or 'flux'.
    :param output_format: 'flux_density', 'magnitude', 'spectra', 'flux', 'sncosmo_source'
    :param lambda_array: Optional argument to set your desired wavelength array (in Angstroms) to evaluate the SED on.
    :param cosmology: Cosmology to use for luminosity distance calculation. Defaults to Planck18. Must be a astropy.cosmology object.
    :return: set by output format - 'flux_density', 'magnitude', 'spectra', 'flux', 'sncosmo_source'
    """
    velocity_array = np.array([vej_1, vej_2])
    output = _kilonova_hr(time, redshift, mej, velocity_array, kappa, beta, **kwargs)
    return output


def _kilonova_hr(time, redshift, mej, velocity_array, kappa_array, beta, **kwargs):
    """
    Uses kilonova_heating_rate module

    :param time: observer frame time in days
    :param redshift: redshift
    :param frequency: frequency to calculate - Must be same length as time array or a single number
    :param mej: ejecta mass
    :param velocity_array: array of ejecta velocities; length >=2
    :param kappa_array: opacities of each shell, length = 1 less than velocity
    :param beta: power law index of density profile
    :param kwargs: Additional keyword arguments
    :param frequency: Required if output_format is 'flux_density'.
        frequency to calculate - Must be same length as time array or a single number).
    :param bands: Required if output_format is 'magnitude' or 'flux'.
    :param output_format: 'flux_density', 'magnitude', 'spectra', 'flux', 'sncosmo_source'
    :param lambda_array: Optional argument to set your desired wavelength array (in Angstroms) to evaluate the SED on.
    :param cosmology: Cosmology to use for luminosity distance calculation. Defaults to Planck18. Must be a astropy.cosmology object.
    :return: set by output format - 'flux_density', 'magnitude', 'spectra', 'flux', 'sncosmo_source'
    """
    cosmology = kwargs.get('cosmology', cosmo)
    dl = cosmology.luminosity_distance(redshift).cgs.value
    time_obs = time

    if kwargs['output_format'] == 'flux_density':
        frequency = kwargs['frequency']
        time = time * day_to_s
        # convert to source frame time and frequency
        frequency, time = calc_kcorrected_properties(frequency=frequency, redshift=redshift, time=time)

        _, temperature, r_photosphere = _kilonova_hr_sourceframe(time, mej, velocity_array, kappa_array, beta)

        flux_density = blackbody_to_flux_density(temperature=temperature.value, r_photosphere=r_photosphere.value,
                                                 dl=dl, frequency=frequency)
        return flux_density.to(uu.mJy).value
    else:
        lambda_observer_frame = kwargs.get('lambda_array', np.geomspace(100, 60000, 200))
        time_observer_frame = np.geomspace(0.03, 10, 100) * day_to_s
        frequency, time = calc_kcorrected_properties(frequency=lambda_to_nu(lambda_observer_frame),
                                                     redshift=redshift, time=time_observer_frame)
        _, temperature, r_photosphere = _kilonova_hr_sourceframe(time, mej, velocity_array, kappa_array, beta)
        fmjy = blackbody_to_flux_density(temperature=temperature.value,
                                         r_photosphere=r_photosphere.value, frequency=frequency[:, None], dl=dl)
        fmjy = fmjy.T
        spectra = fmjy.to(uu.mJy).to(uu.erg / uu.cm ** 2 / uu.s / uu.Angstrom,
                                     equivalencies=uu.spectral_density(wav=lambda_observer_frame * uu.Angstrom))
        if kwargs['output_format'] == 'spectra':
            return namedtuple('output', ['time', 'lambdas', 'spectra'])(time=time_observer_frame,
                                                                          lambdas=lambda_observer_frame,
                                                                          spectra=spectra)
        else:
            return get_correct_output_format_from_spectra(time=time_obs, time_eval=time_observer_frame / day_to_s,
                                                          spectra=spectra, lambda_array=lambda_observer_frame,
                                                          **kwargs)

def _kilonova_hr_sourceframe(time, mej, velocity_array, kappa_array, beta):
    """
    Uses kilonova_heating_rate module

    :param time: source frame time in seconds
    :param mej: ejecta mass
    :param velocity_array: array of ejecta velocities; length >=2
    :param kappa_array: opacities of each shell, length = 1 less than velocity
    :param beta: power law index of density profile
    :return: bolometric_luminosity, temperature, photosphere
    """
    if len(velocity_array) < 2:
        raise ValueError("velocity_array must be of length >=2")

    from kilonova_heating_rate import lightcurve

    mej = mej * uu.M_sun
    velocity_array = velocity_array * cc.c
    kappa_array = kappa_array * uu.cm**2 / uu.g
    time = time * uu.s
    time = time.to(uu.day)
    if time.value[0] < 0.02:
        raise ValueError("time in source frame must be larger than 0.02 days for this model")

    bolometric_luminosity, temperature, r_photosphere = lightcurve(time, mass=mej, velocities=velocity_array,
                                                                   opacities=kappa_array, n=beta)
    return bolometric_luminosity, temperature, r_photosphere

@citation_wrapper('redback')
def three_component_kilonova_model(time, redshift, mej_1, vej_1, temperature_floor_1, kappa_1,
                                 mej_2, vej_2, temperature_floor_2, kappa_2,
                                   mej_3, vej_3, temperature_floor_3, kappa_3, **kwargs):
    """
    :param time: observer frame time in days
    :param redshift: redshift
    :param mej_1: ejecta mass in solar masses of first component
    :param vej_1: minimum initial velocity of first component
    :param kappa_1: gray opacity of first component
    :param temperature_floor_1: floor temperature of first component
    :param mej_2: ejecta mass in solar masses of second component
    :param vej_2: minimum initial velocity of second component
    :param temperature_floor_2: floor temperature of second component
    :param kappa_2: gray opacity of second component
    :param mej_3: ejecta mass in solar masses of third component
    :param vej_3: minimum initial velocity of third component
    :param temperature_floor_3: floor temperature of third component
    :param kappa_3: gray opacity of third component
    :param kwargs: Additional keyword arguments
    :param frequency: Required if output_format is 'flux_density'.
        frequency to calculate - Must be same length as time array or a single number).
    :param bands: Required if output_format is 'magnitude' or 'flux'.
    :param output_format: 'flux_density', 'magnitude', 'spectra', 'flux', 'sncosmo_source'
    :param lambda_array: Optional argument to set your desired wavelength array (in Angstroms) to evaluate the SED on.
    :param cosmology: Cosmology to use for luminosity distance calculation. Defaults to Planck18. Must be a astropy.cosmology object.
    :return: set by output format - 'flux_density', 'magnitude', 'spectra', 'flux', 'sncosmo_source'
    """
<<<<<<< HEAD
    dl = cosmo.luminosity_distance(redshift).cgs.value
=======
    cosmology = kwargs.get('cosmology', cosmo)
    dl = cosmology.luminosity_distance(redshift).cgs.value
>>>>>>> 5ba1e932
    time_temp = np.geomspace(1e-2, 5e6, 300) # in source frame
    time_obs = time

    mej = [mej_1, mej_2, mej_3]
    vej = [vej_1, vej_2, vej_3]
    temperature_floor = [temperature_floor_1, temperature_floor_2, temperature_floor_3]
    kappa = [kappa_1, kappa_2, kappa_3]

    if kwargs['output_format'] == 'flux_density':
        time = time * day_to_s
        frequency = kwargs['frequency']

        # convert to source frame time and frequency
        frequency, time = calc_kcorrected_properties(frequency=frequency, redshift=redshift, time=time)

        ff = np.zeros(len(time))
        for x in range(3):
            temp_kwargs = {}
            temp_kwargs['temperature_floor'] = temperature_floor[x]
            _, temperature, r_photosphere = _one_component_kilonova_model(time_temp, mej[x], vej[x], kappa[x],
                                                                          **temp_kwargs)
            # interpolate properties onto observation times
            temp_func = interp1d(time_temp, y=temperature)
            rad_func = interp1d(time_temp, y=r_photosphere)
            temp = temp_func(time)
            photosphere = rad_func(time)
            flux_density = blackbody_to_flux_density(temperature=temp, r_photosphere=photosphere,
                                                     dl=dl, frequency=frequency)
            units = flux_density.unit
            ff += flux_density.value

        ff = ff * units
        return ff.to(uu.mJy).value

    else:
        lambda_observer_frame = kwargs.get('lambda_array', np.geomspace(100, 60000, 200))
        time_observer_frame = time_temp * (1. + redshift)
        frequency, time = calc_kcorrected_properties(frequency=lambda_to_nu(lambda_observer_frame),
                                                     redshift=redshift, time=time_observer_frame)
        full_spec = np.zeros((len(time), len(frequency)))
        for x in range(3):
            temp_kwargs = {}
            temp_kwargs['temperature_floor'] = temperature_floor[x]
            _, temperature, r_photosphere = _one_component_kilonova_model(time_temp, mej[x], vej[x], kappa[x],
                                                                          **temp_kwargs)
            fmjy = blackbody_to_flux_density(temperature=temperature,
                                             r_photosphere=r_photosphere, frequency=frequency[:, None], dl=dl)
            fmjy = fmjy.T
            spectra = fmjy.to(uu.mJy).to(uu.erg / uu.cm ** 2 / uu.s / uu.Angstrom,
                                         equivalencies=uu.spectral_density(wav=lambda_observer_frame * uu.Angstrom))
            units = spectra.unit
            full_spec += spectra.value

        full_spec = full_spec * units
        if kwargs['output_format'] == 'spectra':
            return namedtuple('output', ['time', 'lambdas', 'spectra'])(time=time_observer_frame,
                                                                          lambdas=lambda_observer_frame,
                                                                          spectra=full_spec)
        else:
            return get_correct_output_format_from_spectra(time=time_obs, time_eval=time_observer_frame / day_to_s,
                                                          spectra=full_spec, lambda_array=lambda_observer_frame,
                                                          **kwargs)


@citation_wrapper('redback')
def two_component_kilonova_model(time, redshift, mej_1, vej_1, temperature_floor_1, kappa_1,
                                 mej_2, vej_2, temperature_floor_2, kappa_2, **kwargs):
    """
    :param time: observer frame time in days
    :param redshift: redshift
    :param mej_1: ejecta mass in solar masses of first component
    :param vej_1: minimum initial velocity of first component
    :param kappa_1: gray opacity of first component
    :param temperature_floor_1: floor temperature of first component
    :param mej_2: ejecta mass in solar masses of second component
    :param vej_2: minimum initial velocity of second component
    :param temperature_floor_2: floor temperature of second component
    :param kappa_2: gray opacity of second component
    :param kwargs: Additional keyword arguments
    :param frequency: Required if output_format is 'flux_density'.
        frequency to calculate - Must be same length as time array or a single number).
    :param bands: Required if output_format is 'magnitude' or 'flux'.
    :param output_format: 'flux_density', 'magnitude', 'spectra', 'flux', 'sncosmo_source'
    :param lambda_array: Optional argument to set your desired wavelength array (in Angstroms) to evaluate the SED on.
    :param cosmology: Cosmology to use for luminosity distance calculation. Defaults to Planck18. Must be a astropy.cosmology object.
    :return: set by output format - 'flux_density', 'magnitude', 'spectra', 'flux', 'sncosmo_source'
    """
<<<<<<< HEAD
    dl = cosmo.luminosity_distance(redshift).cgs.value
=======
    cosmology = kwargs.get('cosmology', cosmo)
    dl = cosmology.luminosity_distance(redshift).cgs.value
>>>>>>> 5ba1e932
    time_temp = np.geomspace(1e-2, 5e6, 300) # in source frame
    time_obs = time

    mej = [mej_1, mej_2]
    vej = [vej_1, vej_2]
    temperature_floor = [temperature_floor_1, temperature_floor_2]
    kappa = [kappa_1, kappa_2]

    if kwargs['output_format'] == 'flux_density':
        time = time * day_to_s
        frequency = kwargs['frequency']

        # convert to source frame time and frequency
        frequency, time = calc_kcorrected_properties(frequency=frequency, redshift=redshift, time=time)

        ff = np.zeros(len(time))
        for x in range(2):
            temp_kwargs = {}
            temp_kwargs['temperature_floor'] = temperature_floor[x]
            _, temperature, r_photosphere = _one_component_kilonova_model(time_temp, mej[x], vej[x], kappa[x],
                                                                          **temp_kwargs)
            # interpolate properties onto observation times
            temp_func = interp1d(time_temp, y=temperature)
            rad_func = interp1d(time_temp, y=r_photosphere)
            temp = temp_func(time)
            photosphere = rad_func(time)
            flux_density = blackbody_to_flux_density(temperature=temp, r_photosphere=photosphere,
                                                     dl=dl, frequency=frequency)
            units = flux_density.unit
            ff += flux_density.value

        ff = ff * units
        return ff.to(uu.mJy).value

    else:
        lambda_observer_frame = kwargs.get('lambda_array', np.geomspace(100, 60000, 200))
        time_observer_frame = time_temp * (1. + redshift)
        frequency, time = calc_kcorrected_properties(frequency=lambda_to_nu(lambda_observer_frame),
                                                     redshift=redshift, time=time_observer_frame)
        full_spec = np.zeros((len(time), len(frequency)))

        for x in range(2):
            temp_kwargs = {}
            temp_kwargs['temperature_floor'] = temperature_floor[x]
            _, temperature, r_photosphere = _one_component_kilonova_model(time_temp, mej[x], vej[x], kappa[x],
                                                                          **temp_kwargs)
            fmjy = blackbody_to_flux_density(temperature=temperature,
                                             r_photosphere=r_photosphere, frequency=frequency[:, None], dl=dl)
            fmjy = fmjy.T
            spectra = fmjy.to(uu.mJy).to(uu.erg / uu.cm ** 2 / uu.s / uu.Angstrom,
                                         equivalencies=uu.spectral_density(wav=lambda_observer_frame * uu.Angstrom))
            units = spectra.unit
            full_spec += spectra.value

        full_spec = full_spec * units
        if kwargs['output_format'] == 'spectra':
            return namedtuple('output', ['time', 'lambdas', 'spectra'])(time=time_observer_frame,
                                                                           lambdas=lambda_observer_frame,
                                                                           spectra=full_spec)
        else:
            return get_correct_output_format_from_spectra(time=time_obs, time_eval=time_observer_frame/day_to_s,
                                                          spectra=full_spec, lambda_array=lambda_observer_frame,
                                                          **kwargs)

@citation_wrapper('redback')
def one_component_ejecta_relation(time, redshift, mass_1, mass_2,
                                  lambda_1, lambda_2, kappa, **kwargs):
    """
    Assumes no velocity projection in the ejecta velocity ejecta relation

    :param time: observer frame time in days
    :param redshift: redshift
    :param mass_1: mass of primary in solar masses
    :param mass_2: mass of secondary in solar masses
    :param lambda_1: dimensionless tidal deformability of primary
    :param lambda_2: dimensionless tidal deformability of secondary
    :param kappa: gray opacity
    :param kwargs: Additional keyword arguments
    :param temperature_floor: Temperature floor in K (default 4000)
    :param frequency: Required if output_format is 'flux_density'.
        frequency to calculate - Must be same length as time array or a single number).
    :param bands: Required if output_format is 'magnitude' or 'flux'.
    :param output_format: 'flux_density', 'magnitude', 'spectra', 'flux', 'sncosmo_source'
    :param lambda_array: Optional argument to set your desired wavelength array (in Angstroms) to evaluate the SED on.
    :param cosmology: Cosmology to use for luminosity distance calculation. Defaults to Planck18. Must be a astropy.cosmology object.
    :return: set by output format - 'flux_density', 'magnitude', 'spectra', 'flux', 'sncosmo_source'
    """
    ejecta_relation = kwargs.get('ejecta_relation', ejr.OneComponentBNSNoProjection)
    ejecta_relation = ejecta_relation(mass_1, mass_2, lambda_1, lambda_2)
    mej = ejecta_relation.ejecta_mass
    vej = ejecta_relation.ejecta_velocity
    flux_density = one_component_kilonova_model(time, redshift, mej, vej, kappa, **kwargs)
    return flux_density

@citation_wrapper('redback')
def one_component_ejecta_relation_projection(time, redshift, mass_1, mass_2,
                                             lambda_1, lambda_2, kappa, **kwargs):
    """
    Assumes a velocity projection between the orthogonal and orbital plane

    :param time: observer frame time in days
    :param redshift: redshift
    :param mass_1: mass of primary in solar masses
    :param mass_2: mass of secondary in solar masses
    :param lambda_1: dimensionless tidal deformability of primary
    :param lambda_2: dimensionless tidal deformability of secondary
    :param kappa: gray opacity
    :param kwargs: Additional keyword arguments
    :param temperature_floor: Temperature floor in K (default 4000)
    :param frequency: Required if output_format is 'flux_density'.
        frequency to calculate - Must be same length as time array or a single number).
    :param bands: Required if output_format is 'magnitude' or 'flux'.
    :param output_format: 'flux_density', 'magnitude', 'spectra', 'flux', 'sncosmo_source'
    :param lambda_array: Optional argument to set your desired wavelength array (in Angstroms) to evaluate the SED on.
    :param cosmology: Cosmology to use for luminosity distance calculation. Defaults to Planck18. Must be a astropy.cosmology object.
    :return: set by output format - 'flux_density', 'magnitude', 'spectra', 'flux', 'sncosmo_source'
    """
    ejecta_relation = kwargs.get('ejecta_relation', ejr.OneComponentBNSProjection)
    ejecta_relation = ejecta_relation(mass_1, mass_2, lambda_1, lambda_2)
    mej = ejecta_relation.ejecta_mass
    vej = ejecta_relation.ejecta_velocity
    flux_density = one_component_kilonova_model(time, redshift, mej, vej, kappa, **kwargs)
    return flux_density

@citation_wrapper('redback')
def two_component_bns_ejecta_relation(time, redshift, mass_1, mass_2,
                                        lambda_1, lambda_2, mtov, zeta, vej_2, kappa_1, kappa_2, tf_1, tf_2, **kwargs):
    """
    Assumes two kilonova components corresponding to dynamical and disk wind ejecta with properties
    derived using ejecta relation specified by keyword argument.

    :param time: observer frame time in days
    :param redshift: redshift
    :param mass_1: mass of primary in solar masses
    :param mass_2: mass of secondary in solar masses
    :param lambda_1: dimensionless tidal deformability of primary
    :param lambda_2: dimensionless tidal deformability of secondary
    :param mtov: Tolman Oppenheimer Volkoff mass in solar masses
    :param zeta: fraction of disk that gets unbound
    :param vej_2: disk wind velocity in c
    :param kappa_1: gray opacity of first component
    :param kappa_2: gracy opacity of second component
    :param tf_1: floor temperature of first component
    :param tf_2: floor temperature of second component
    :param kwargs: additional keyword arguments
    :param ejecta_relation: a class that relates the instrinsic parameters to the kilonova parameters
            default is TwoComponentBNS
    :param frequency: Required if output_format is 'flux_density'.
        frequency to calculate - Must be same length as time array or a single number).
    :param bands: Required if output_format is 'magnitude' or 'flux'.
    :param output_format: 'flux_density', 'magnitude', 'spectra', 'flux', 'sncosmo_source'
    :param lambda_array: Optional argument to set your desired wavelength array (in Angstroms) to evaluate the SED on.
    :param cosmology: Cosmology to use for luminosity distance calculation. Defaults to Planck18. Must be a astropy.cosmology object.
    :return: set by output format - 'flux_density', 'magnitude', 'spectra', 'flux', 'sncosmo_source'
    """
    ejecta_relation = kwargs.get('ejecta_relation', ejr.TwoComponentBNS)
    ejecta_relation = ejecta_relation(mass_1=mass_1, mass_2=mass_2, lambda_1=lambda_1,
                                      lambda_2=lambda_2, mtov=mtov, zeta=zeta)
    mej_1 = ejecta_relation.dynamical_mej
    mej_2 = ejecta_relation.disk_wind_mej
    vej_1 = ejecta_relation.ejecta_velocity

    output = two_component_kilonova_model(time=time, redshift=redshift, mej_1=mej_1,
                                                vej_1=vej_1, temperature_floor_1=tf_1,
                                                kappa_1=kappa_1, mej_2=mej_2, vej_2=vej_2,
                                                temperature_floor_2=tf_2, kappa_2=kappa_2, **kwargs)
    return output

@citation_wrapper('redback')
def polytrope_eos_two_component_bns(time, redshift, mass_1, mass_2,  log_p, gamma_1, gamma_2, gamma_3,
                                    zeta, vej_2, kappa_1, kappa_2, tf_1, tf_2, **kwargs):
    """
    Assumes two kilonova components corresponding to dynamical and disk wind ejecta with properties
    derived using ejecta relation specified by keyword argument and lambda set by polytropic EOS.

    :param time: observer frame time in days
    :param redshift: redshift
    :param mass_1: mass of primary in solar masses
    :param mass_2: mass of secondary in solar masses
    :param log_p: log central pressure in SI units
    :param gamma_1: polytrope index 1
    :param gamma_2: polytrope index 2
    :param gamma_3: polytrope index 3
    :param zeta: fraction of disk that gets unbound
    :param vej_2: disk wind velocity in c
    :param kappa_1: gray opacity of first component
    :param kappa_2: gracy opacity of second component
    :param tf_1: floor temperature of first component
    :param tf_2: floor temperature of second component
    :param kwargs: additional keyword arguments
    :param ejecta_relation: a class that relates the instrinsic parameters to the kilonova parameters
            default is TwoComponentBNS
    :param frequency: Required if output_format is 'flux_density'.
        frequency to calculate - Must be same length as time array or a single number).
    :param bands: Required if output_format is 'magnitude' or 'flux'.
    :param output_format: 'flux_density', 'magnitude', 'spectra', 'flux', 'sncosmo_source'
    :param lambda_array: Optional argument to set your desired wavelength array (in Angstroms) to evaluate the SED on.
    :param cosmology: Cosmology to use for luminosity distance calculation. Defaults to Planck18. Must be a astropy.cosmology object.
    :return: set by output format - 'flux_density', 'magnitude', 'spectra', 'flux', 'sncosmo_source'
    """
    central_pressure = np.logspace(np.log10(4e32), np.log10(2.5e35), 70)
    eos = PiecewisePolytrope(log_p=log_p, gamma_1=gamma_1, gamma_2=gamma_2, gamma_3=gamma_3)
    mtov = eos.maximum_mass()
    masses = np.array([mass_1, mass_2])
    tidal_deformability, _ = eos.lambda_of_mass(central_pressure=central_pressure, mass=masses)
    lambda_1, lambda_2 = tidal_deformability[0], tidal_deformability[1]
    ejecta_relation = kwargs.get('ejecta_relation', ejr.TwoComponentBNS)
    ejecta_relation = ejecta_relation(mass_1=mass_1, mass_2=mass_2, lambda_1=lambda_1,
                                      lambda_2=lambda_2, mtov=mtov, zeta=zeta)
    mej_1 = ejecta_relation.dynamical_mej
    mej_2 = ejecta_relation.disk_wind_mej
    vej_1 = ejecta_relation.ejecta_velocity

    output = two_component_kilonova_model(time=time, redshift=redshift, mej_1=mej_1,
                                                vej_1=vej_1, temperature_floor_1=tf_1,
                                                kappa_1=kappa_1, mej_2=mej_2, vej_2=vej_2,
                                                temperature_floor_2=tf_2, kappa_2=kappa_2, **kwargs)
    return output

@citation_wrapper('redback')
def one_component_nsbh_ejecta_relation(time, redshift, mass_bh, mass_ns,
                                        chi_eff, lambda_ns, kappa, **kwargs):
    """
    One component NSBH model

    :param time: observer frame time in days
    :param redshift: redshift
    :param mass_bh: mass of black hole
    :param mass_2: mass of neutron star
    :param chi_eff: effective spin of black hole
    :param lambda_ns: tidal deformability of neutron star
    :param kappa: opacity
    :param kwargs: additional keyword arguments
    :param temperature_floor: floor temperature
    :param ejecta_relation: a class that relates the instrinsic parameters to the kilonova parameters
            default is OneComponentNSBH
    :param frequency: Required if output_format is 'flux_density'.
        frequency to calculate - Must be same length as time array or a single number).
    :param bands: Required if output_format is 'magnitude' or 'flux'.
    :param output_format: 'flux_density', 'magnitude', 'spectra', 'flux', 'sncosmo_source'
    :param lambda_array: Optional argument to set your desired wavelength array (in Angstroms) to evaluate the SED on.
    :param cosmology: Cosmology to use for luminosity distance calculation. Defaults to Planck18. Must be a astropy.cosmology object.
    :return: set by output format - 'flux_density', 'magnitude', 'spectra', 'flux', 'sncosmo_source'
    """
    ejecta_relation = kwargs.get('ejecta_relation', ejr.OneComponentNSBH)
    ejecta_relation = ejecta_relation(mass_bh=mass_bh, mass_ns=mass_ns, chi_eff=chi_eff, lambda_ns=lambda_ns)
    mej = ejecta_relation.ejecta_mass
    vej = ejecta_relation.ejecta_velocity
    output = one_component_kilonova_model(time, redshift, mej, vej, kappa, **kwargs)
    return output

@citation_wrapper('redback')
def two_component_nsbh_ejecta_relation(time, redshift,  mass_bh, mass_ns,
                                        chi_eff, lambda_ns, zeta, vej_2, kappa_1, kappa_2, tf_1, tf_2, **kwargs):
    """
    Two component NSBH model with dynamical and disk wind ejecta

    :param time: observer frame time in days
    :param redshift: redshift
    :param mass_bh: mass of black hole
    :param mass_2: mass of neutron star
    :param chi_eff: effective spin of black hole
    :param lambda_ns: tidal deformability of neutron star
    :param zeta: fraction of disk that gets unbound
    :param vej_2: disk wind velocity in c
    :param kappa_1: gray opacity of first component
    :param kappa_2: gracy opacity of second component
    :param tf_1: floor temperature of first component
    :param tf_2: floor temperature of second component
    :param kwargs: additional keyword arguments
    :param ejecta_relation: a class that relates the instrinsic parameters to the kilonova parameters
            default is TwoComponentNSBH
    :param frequency: Required if output_format is 'flux_density'.
        frequency to calculate - Must be same length as time array or a single number).
    :param bands: Required if output_format is 'magnitude' or 'flux'.
    :param output_format: 'flux_density', 'magnitude', 'spectra', 'flux', 'sncosmo_source'
    :param lambda_array: Optional argument to set your desired wavelength array (in Angstroms) to evaluate the SED on.
    :param cosmology: Cosmology to use for luminosity distance calculation. Defaults to Planck18. Must be a astropy.cosmology object.
    :return: set by output format - 'flux_density', 'magnitude', 'spectra', 'flux', 'sncosmo_source'
    """
    ejecta_relation = kwargs.get('ejecta_relation', ejr.TwoComponentNSBH)
    ejecta_relation = ejecta_relation(mass_bh=mass_bh, mass_ns=mass_ns, chi_eff=chi_eff,
                                      lambda_ns=lambda_ns, zeta=zeta)
    mej_1 = ejecta_relation.dynamical_mej
    mej_2 = ejecta_relation.disk_wind_mej
    vej_1 = ejecta_relation.ejecta_velocity

    output = two_component_kilonova_model(time=time, redshift=redshift, mej_1=mej_1,
                                                vej_1=vej_1, temperature_floor_1=tf_1,
                                                kappa_1=kappa_1, mej_2=mej_2, vej_2=vej_2,
                                                temperature_floor_2=tf_2, kappa_2=kappa_2, **kwargs)
    return output

@citation_wrapper('redback')
def one_component_kilonova_model(time, redshift, mej, vej, kappa, **kwargs):
    """
    :param time: observer frame time in days
    :param redshift: redshift
    :param mej: ejecta mass in solar masses
    :param vej: minimum initial velocity
    :param kappa: gray opacity
    :param kwargs: Additional keyword arguments
    :param temperature_floor: Temperature floor in K (default 4000)
    :param frequency: Required if output_format is 'flux_density'.
        frequency to calculate - Must be same length as time array or a single number).
    :param bands: Required if output_format is 'magnitude' or 'flux'.
    :param output_format: 'flux_density', 'magnitude', 'spectra', 'flux', 'sncosmo_source'
    :param lambda_array: Optional argument to set your desired wavelength array (in Angstroms) to evaluate the SED on.
    :param cosmology: Cosmology to use for luminosity distance calculation. Defaults to Planck18. Must be a astropy.cosmology object.
    :return: set by output format - 'flux_density', 'magnitude', 'spectra', 'flux', 'sncosmo_source'
    """
<<<<<<< HEAD
    dl = cosmo.luminosity_distance(redshift).cgs.value
=======
    cosmology = kwargs.get('cosmology', cosmo)
    dl = cosmology.luminosity_distance(redshift).cgs.value
>>>>>>> 5ba1e932
    time_temp = np.geomspace(1e-3, 5e6, 300) # in source frame
    time_obs = time
    _, temperature, r_photosphere = _one_component_kilonova_model(time_temp, mej, vej, kappa, **kwargs)

    if kwargs['output_format'] == 'flux_density':
        time = time_obs * day_to_s
        frequency = kwargs['frequency']
        # interpolate properties onto observation times
        temp_func = interp1d(time_temp, y=temperature)
        rad_func = interp1d(time_temp, y=r_photosphere)
        # convert to source frame time and frequency
        frequency, time = calc_kcorrected_properties(frequency=frequency, redshift=redshift, time=time)

        temp = temp_func(time)
        photosphere = rad_func(time)

        flux_density = blackbody_to_flux_density(temperature=temp, r_photosphere=photosphere,
                                                 dl=dl, frequency=frequency)

        return flux_density.to(uu.mJy).value

    else:
        lambda_observer_frame = kwargs.get('lambda_array', np.geomspace(100, 60000, 200))
        time_observer_frame = time_temp * (1. + redshift)
        frequency, time = calc_kcorrected_properties(frequency=lambda_to_nu(lambda_observer_frame),
                                                     redshift=redshift, time=time_observer_frame)
        fmjy = blackbody_to_flux_density(temperature=temperature,
                                         r_photosphere=r_photosphere, frequency=frequency[:, None], dl=dl)
        fmjy = fmjy.T
        spectra = fmjy.to(uu.mJy).to(uu.erg / uu.cm ** 2 / uu.s / uu.Angstrom,
                                     equivalencies=uu.spectral_density(wav=lambda_observer_frame * uu.Angstrom))
        if kwargs['output_format'] == 'spectra':
            return namedtuple('output', ['time', 'lambdas', 'spectra'])(time=time_observer_frame,
                                                                           lambdas=lambda_observer_frame,
                                                                           spectra=spectra)
        else:
            return get_correct_output_format_from_spectra(time=time_obs, time_eval=time_observer_frame/day_to_s,
                                                          spectra=spectra, lambda_array=lambda_observer_frame,
                                                          **kwargs)

def _one_component_kilonova_model(time, mej, vej, kappa, **kwargs):
    """
    :param time: source frame time in seconds
    :param redshift: redshift
    :param mej: ejecta mass in solar masses
    :param vej: minimum initial velocity
    :param kappa_r: gray opacity
    :param kwargs: temperature_floor
    :return: bolometric_luminosity, temperature, r_photosphere
    """
    tdays = time/day_to_s

    # set up kilonova physics
    av, bv, dv = interpolated_barnes_and_kasen_thermalisation_efficiency(mej, vej)
    # thermalisation from Barnes+16
    e_th = 0.36 * (np.exp(-av * tdays) + np.log1p(2.0 * bv * tdays ** dv) / (2.0 * bv * tdays ** dv))
    t0 = 1.3 #seconds
    sig = 0.11  #seconds
    temperature_floor = kwargs.get('temperature_floor', 4000) #kelvin

    beta = 13.7

    v0 = vej * speed_of_light
    m0 = mej * solar_mass
    tdiff = np.sqrt(2.0 * kappa * (m0) / (beta * v0 * speed_of_light))
    lum_in = 4.0e18 * (m0) * (0.5 - np.arctan((time - t0) / sig) / np.pi)**1.3
    integrand = lum_in * e_th * (time/tdiff) * np.exp(time**2/tdiff**2)
    bolometric_luminosity = np.zeros(len(time))
    bolometric_luminosity[1:] = cumtrapz(integrand, time)
    bolometric_luminosity[0] = bolometric_luminosity[1]
    bolometric_luminosity = bolometric_luminosity * np.exp(-time**2/tdiff**2) / tdiff

    temperature = (bolometric_luminosity / (4.0 * np.pi * sigma_sb * v0**2 * time**2))**0.25
    r_photosphere = (bolometric_luminosity / (4.0 * np.pi * sigma_sb * temperature_floor**4))**0.5

    # check temperature floor conditions
    mask = temperature <= temperature_floor
    temperature[mask] = temperature_floor
    mask = np.logical_not(mask)
    r_photosphere[mask] = v0 * time[mask]
    return bolometric_luminosity, temperature, r_photosphere

@citation_wrapper('https://ui.adsabs.harvard.edu/abs/2017LRR....20....3M/abstract')
def metzger_kilonova_model(time, redshift, mej, vej, beta, kappa, **kwargs):
    """
    :param time: observer frame time in days
    :param redshift: redshift
    :param mej: ejecta mass in solar masses
    :param vej: minimum initial velocity
    :param beta: velocity power law slope (M=v^-beta)
    :param kappa: gray opacity
    :param kwargs: Additional keyword arguments
    :param neutron_precursor_switch: Whether to include neutron precursor emission
    :param frequency: Required if output_format is 'flux_density'.
        frequency to calculate - Must be same length as time array or a single number).
    :param bands: Required if output_format is 'magnitude' or 'flux'.
    :param output_format: 'flux_density', 'magnitude', 'spectra', 'flux', 'sncosmo_source'
    :param lambda_array: Optional argument to set your desired wavelength array (in Angstroms) to evaluate the SED on.
    :param cosmology: Cosmology to use for luminosity distance calculation. Defaults to Planck18. Must be a astropy.cosmology object.
    :return: set by output format - 'flux_density', 'magnitude', 'spectra', 'flux', 'sncosmo_source'
    """
    cosmology = kwargs.get('cosmology', cosmo)
    dl = cosmology.luminosity_distance(redshift).cgs.value
    time_temp = np.geomspace(1e-4, 1e7, 300) # in source frame
    time_obs = time
    bolometric_luminosity, temperature, r_photosphere = _metzger_kilonova_model(time_temp, mej, vej, beta,
                                                                                kappa, **kwargs)

    if kwargs['output_format'] == 'flux_density':
        time = time * day_to_s
        frequency = kwargs['frequency']

        # interpolate properties onto observation times
        temp_func = interp1d(time_temp, y=temperature)
        rad_func = interp1d(time_temp, y=r_photosphere)
        # convert to source frame time and frequency
        frequency, time = calc_kcorrected_properties(frequency=frequency, redshift=redshift, time=time)

        temp = temp_func(time)
        photosphere = rad_func(time)

        flux_density = blackbody_to_flux_density(temperature=temp, r_photosphere=photosphere,
                                                 dl=dl, frequency=frequency)
        return flux_density.to(uu.mJy).value

    else:
        lambda_observer_frame = kwargs.get('lambda_array', np.geomspace(100, 60000, 200))
        time_observer_frame = time_temp * (1. + redshift)
        frequency, time = calc_kcorrected_properties(frequency=lambda_to_nu(lambda_observer_frame),
                                                     redshift=redshift, time=time_observer_frame)
        fmjy = blackbody_to_flux_density(temperature=temperature,
                                         r_photosphere=r_photosphere, frequency=frequency[:, None], dl=dl)
        fmjy = fmjy.T
        spectra = fmjy.to(uu.mJy).to(uu.erg / uu.cm ** 2 / uu.s / uu.Angstrom,
                                     equivalencies=uu.spectral_density(wav=lambda_observer_frame * uu.Angstrom))
        if kwargs['output_format'] == 'spectra':
            return namedtuple('output', ['time', 'lambdas', 'spectra'])(time=time_observer_frame,
                                                                           lambdas=lambda_observer_frame,
                                                                           spectra=spectra)
        else:
            return get_correct_output_format_from_spectra(time=time_obs, time_eval=time_observer_frame / day_to_s,
                                                          spectra=spectra, lambda_array=lambda_observer_frame,
                                                          **kwargs)


def _metzger_kilonova_model(time, mej, vej, beta, kappa, **kwargs):
    """
    :param time: time array to evaluate model on in source frame in seconds
    :param redshift: redshift
    :param mej: ejecta mass in solar masses
    :param vej: minimum initial velocity
    :param beta: velocity power law slope (M=v^-beta)
    :param kappa: gray opacity
    :param kwargs: Additional keyword arguments
    :param neutron_precursor_switch: Whether to include neutron precursor emission
    :return: bolometric_luminosity, temperature, photosphere_radius
    """
    neutron_precursor_switch = kwargs.get('neutron_precursor_switch', True)

    time = time
    tdays = time/day_to_s
    time_len = len(time)
    mass_len = 200

    # set up kilonova physics
    av, bv, dv = interpolated_barnes_and_kasen_thermalisation_efficiency(mej, vej)
    # thermalisation from Barnes+16
    e_th = 0.36 * (np.exp(-av * tdays) + np.log1p(2.0 * bv * tdays ** dv) / (2.0 * bv * tdays ** dv))
    electron_fraction = electron_fraction_from_kappa(kappa)
    t0 = 1.3 #seconds
    sig = 0.11  #seconds
    tau_neutron = 900  #seconds

    # convert to astrophysical units
    m0 = mej * solar_mass
    v0 = vej * speed_of_light

    # set up mass and velocity layers
    vmin = vej
    vmax = kwargs.get('vmax', 0.7)
    vel = np.linspace(vmin, vmax, mass_len)
    m_array = mej * (vel/vmin)**(-beta)
    v_m = vel * speed_of_light

    # set up arrays
    time_array = np.tile(time, (mass_len, 1))
    e_th_array = np.tile(e_th, (mass_len, 1))
    edotr = np.zeros((mass_len, time_len))

    time_mask = time > t0
    time_1 = time_array[:, time_mask]
    time_2 = time_array[:, ~time_mask]
    edotr[:,time_mask] = 2.1e10 * e_th_array[:, time_mask] * ((time_1/ (3600. * 24.)) ** (-1.3))
    edotr[:, ~time_mask] = 4.0e18 * (0.5 - (1. / np.pi) * np.arctan((time_2 - t0) / sig)) ** (1.3) * e_th_array[:,~time_mask]

    # set up empty arrays
    energy_v = np.zeros((mass_len, time_len))
    lum_rad = np.zeros((mass_len, time_len))
    qdot_rp = np.zeros((mass_len, time_len))
    td_v = np.zeros((mass_len, time_len))
    tau = np.zeros((mass_len, time_len))
    v_photosphere = np.zeros(time_len)
    r_photosphere = np.zeros(time_len)

    if neutron_precursor_switch == True:
        neutron_mass = 1e-8 * solar_mass
        neutron_mass_fraction = 1 - 2*electron_fraction * 2 * np.arctan(neutron_mass / m_array / solar_mass) / np.pi
        rprocess_mass_fraction = 1.0 - neutron_mass_fraction
        initial_neutron_mass_fraction_array = np.tile(neutron_mass_fraction, (time_len, 1)).T
        rprocess_mass_fraction_array = np.tile(rprocess_mass_fraction, (time_len, 1)).T
        neutron_mass_fraction_array = initial_neutron_mass_fraction_array*np.exp(-time_array / tau_neutron)
        edotn = 3.2e14 * neutron_mass_fraction_array
        edotn = edotn * neutron_mass_fraction_array
        edotr = edotn + edotr
        kappa_n = 0.4 * (1.0 - neutron_mass_fraction_array - rprocess_mass_fraction_array)
        kappa = kappa * rprocess_mass_fraction_array
        kappa = kappa_n + kappa

    dt = np.diff(time)
    dm = np.abs(np.diff(m_array))

    #initial conditions
    energy_v[:, 0] = 0.5 * m_array*v_m**2
    lum_rad[:, 0] = 0
    qdot_rp[:, 0] = 0

    # solve ODE using euler method for all mass shells v
    for ii in range(time_len - 1):
        if neutron_precursor_switch:
            td_v[:-1, ii] = (kappa[:-1, ii] * m_array[:-1] * solar_mass * 3) / (
                    4 * np.pi * v_m[:-1] * speed_of_light * time[ii] * beta)
            tau[:-1, ii] = (m_array[:-1] * solar_mass * kappa[:-1, ii] / (4 * np.pi * (time[ii] * v_m[:-1]) ** 2))
        else:
            td_v[:-1, ii] = (kappa * m_array[:-1] * solar_mass * 3) / (
                        4 * np.pi * v_m[:-1] * speed_of_light * time[ii] * beta)
            tau[:-1, ii] = (m_array[:-1] * solar_mass * kappa / (4 * np.pi * (time[ii] * v_m[:-1]) ** 2))
        lum_rad[:-1, ii] = energy_v[:-1, ii] / (td_v[:-1, ii] + time[ii] * (v_m[:-1] / speed_of_light))
        energy_v[:-1, ii + 1] = (edotr[:-1, ii] - (energy_v[:-1, ii] / time[ii]) - lum_rad[:-1, ii]) * dt[ii] + energy_v[:-1, ii]
        lum_rad[:-1, ii] = lum_rad[:-1, ii] * dm * solar_mass

        tau[mass_len - 1, ii] = tau[mass_len - 2, ii]
        photosphere_index = np.argmin(np.abs(tau[:, ii] - 1))
        v_photosphere[ii] = v_m[photosphere_index]
        r_photosphere[ii] = v_photosphere[ii] * time[ii]

    bolometric_luminosity = np.sum(lum_rad, axis=0)

    temperature = (bolometric_luminosity / (4.0 * np.pi * (r_photosphere) ** (2.0) * sigma_sb)) ** (0.25)

    return bolometric_luminosity, temperature, r_photosphere

def _generate_single_lightcurve(model, t_ini, t_max, dt, **parameters):
    """
    Generates a single lightcurve for a given `gwemlightcurves` model

    Parameters
    ----------
    model: str
        The `gwemlightcurve` model, e.g. 'DiUj2017'
    t_ini: float
        Starting time of the time array `gwemlightcurves` will calculate values at.
    t_max: float
        End time of the time array `gwemlightcurves` will calculate values at.
    dt: float
        Spacing of time uniform time steps.
    parameters: dict
        Function parameters for the given model.
    Returns
    ----------
    func, func: A bolometric function and the magnitude function.
    """
    from gwemlightcurves.KNModels.table import KNTable

    t = Table()
    for key in parameters.keys():
        val = parameters[key]
        t.add_column(Column(data=[val], name=key))
    t.add_column(Column(data=[t_ini], name="tini"))
    t.add_column(Column(data=[t_max], name="tmax"))
    t.add_column(Column(data=[dt], name="dt"))
    model_table = KNTable.model(model, t)
    return model_table["t"][0], model_table["lbol"][0], model_table["mag"][0]


def _generate_single_lightcurve_at_times(model, times, **parameters):
    """
    Generates a single lightcurve for a given `gwemlightcurves` model

    Parameters
    ----------
    model: str
        The `gwemlightcurve` model, e.g. 'DiUj2017'
    times: array_like
        Times at which we interpolate the `gwemlightcurves` values, in days
    parameters: dict
        Function parameters for the given model.
    Returns
    ----------
    array_like, array_like: bolometric and magnitude arrays.
    """

    tini = times[0]
    tmax = times[-1]
    dt = (tmax - tini)/(len(times) - 1)
    gwem_times, lbol, mag = _generate_single_lightcurve(model=model, t_ini=times[0], t_max=times[-1],
                                                        dt=dt, **parameters)

    lbol = interp1d(gwem_times, lbol)(times)
    new_mag = []
    for m in mag:
        new_mag.append(interp1d(gwem_times, m)(times))
    return lbol, np.array(new_mag)


def _gwemlightcurve_interface_factory(model):
    """
    Generates `bilby`-compatible functions from `gwemlightcurve` models.

    Parameters
    ----------
    model: str
        The `gwemlightcurve` model, e.g. 'DiUj2017'

    Returns
    ----------
    func, func: A bolometric function and the magnitude function.
    """

    default_filters = ['u', 'g', 'r', 'i', 'z', 'y', 'J', 'H', 'K']

    def interface_bolometric(times, **parameters):
        return _generate_single_lightcurve_at_times(model=model, times=times, **parameters)[0]

    def interface_all_magnitudes(times, **parameters):
        magnitudes = _generate_single_lightcurve_at_times(model=model, times=times, **parameters)[1]
        return pd.DataFrame(magnitudes.T, columns=default_filters)

    def interface_filtered_magnitudes(times, **parameters):
        filters = parameters.get('filters', default_filters)
        all_magnitudes = interface_all_magnitudes(times, **parameters)
        if len(filters) == 1:
            return all_magnitudes[filters[0]]

        filtered_magnitudes = np.zeros(len(times))
        for i, f in enumerate(filters):
            filtered_magnitudes[i] = all_magnitudes[f][i]

        return filtered_magnitudes

    return interface_bolometric, interface_filtered_magnitudes


gwem_DiUj2017_bolometric, gwem_DiUj2017_magnitudes = _gwemlightcurve_interface_factory("DiUj2017")
gwem_SmCh2017_bolometric, gwem_SmCh2017_magnitudes = _gwemlightcurve_interface_factory("SmCh2017")
gwem_Me2017_bolometric, gwem_Me2017_magnitudes = _gwemlightcurve_interface_factory("Me2017")
gwem_KaKy2016_bolometric, gwem_KaKy2016_magnitudes = _gwemlightcurve_interface_factory("KaKy2016")
gwem_WoKo2017_bolometric, gwem_WoKo2017_magnitudes = _gwemlightcurve_interface_factory("WoKo2017")
gwem_BaKa2016_bolometric, gwem_BaKa2016_magnitudes = _gwemlightcurve_interface_factory("BaKa2016")
gwem_Ka2017_bolometric, gwem_Ka2017_magnitudes = _gwemlightcurve_interface_factory("Ka2017")
gwem_Ka2017x2_bolometric, gwem_Ka2017x2_magnitudes = _gwemlightcurve_interface_factory("Ka2017x2")
gwem_Ka2017inc_bolometric, gwem_Ka2017inc_magnitudes = _gwemlightcurve_interface_factory("Ka2017inc")
gwem_Ka2017x2inc_bolometric, gwem_Ka2017x2inc_magnitudes = _gwemlightcurve_interface_factory("Ka2017x2inc")
gwem_RoFe2017_bolometric, gwem_RoFe2017_magnitudes = _gwemlightcurve_interface_factory("RoFe2017")
gwem_Bu2019_bolometric, gwem_Bu2019_magnitudes = _gwemlightcurve_interface_factory("Bu2019")
gwem_Bu2019inc_bolometric, gwem_Bu2019inc_magnitudes = _gwemlightcurve_interface_factory("Bu2019inc")
gwem_Bu2019lf_bolometric, gwem_Bu2019lf_magnitudes = _gwemlightcurve_interface_factory("Bu2019lf")
gwem_Bu2019lr_bolometric, gwem_Bu2019lr_magnitudes = _gwemlightcurve_interface_factory("Bu2019lr")
gwem_Bu2019lm_bolometric, gwem_Bu2019lm_magnitudes = _gwemlightcurve_interface_factory("Bu2019lm")
gwem_Bu2019lw_bolometric, gwem_Bu2019lw_magnitudes = _gwemlightcurve_interface_factory("Bu2019lw")
gwem_Bu2019re_bolometric, gwem_Bu2019re_magnitudes = _gwemlightcurve_interface_factory("Bu2019re")
gwem_Bu2019bc_bolometric, gwem_Bu2019bc_magnitudes = _gwemlightcurve_interface_factory("Bu2019bc")
gwem_Bu2019op_bolometric, gwem_Bu2019op_magnitudes = _gwemlightcurve_interface_factory("Bu2019op")
gwem_Bu2019ops_bolometric, gwem_Bu2019ops_magnitudes = _gwemlightcurve_interface_factory("Bu2019ops")
gwem_Bu2019rp_bolometric, gwem_Bu2019rp_magnitudes = _gwemlightcurve_interface_factory("Bu2019rp")
gwem_Bu2019rps_bolometric, gwem_Bu2019rps_magnitudes = _gwemlightcurve_interface_factory("Bu2019rps")
gwem_Wo2020dyn_bolometric, gwem_Wo2020dyn_magnitudes = _gwemlightcurve_interface_factory("Wo2020dyn")
gwem_Wo2020dw_bolometric, gwem_Wo2020dw_magnitudes = _gwemlightcurve_interface_factory("Wo2020dw")
gwem_Bu2019nsbh_bolometric, gwem_Bu2019nsbh_magnitudes = _gwemlightcurve_interface_factory("Bu2019nsbh")<|MERGE_RESOLUTION|>--- conflicted
+++ resolved
@@ -972,12 +972,8 @@
     :param cosmology: Cosmology to use for luminosity distance calculation. Defaults to Planck18. Must be a astropy.cosmology object.
     :return: set by output format - 'flux_density', 'magnitude', 'spectra', 'flux', 'sncosmo_source'
     """
-<<<<<<< HEAD
-    dl = cosmo.luminosity_distance(redshift).cgs.value
-=======
     cosmology = kwargs.get('cosmology', cosmo)
     dl = cosmology.luminosity_distance(redshift).cgs.value
->>>>>>> 5ba1e932
     time_temp = np.geomspace(1e-2, 5e6, 300) # in source frame
     time_obs = time
 
@@ -1065,12 +1061,8 @@
     :param cosmology: Cosmology to use for luminosity distance calculation. Defaults to Planck18. Must be a astropy.cosmology object.
     :return: set by output format - 'flux_density', 'magnitude', 'spectra', 'flux', 'sncosmo_source'
     """
-<<<<<<< HEAD
-    dl = cosmo.luminosity_distance(redshift).cgs.value
-=======
     cosmology = kwargs.get('cosmology', cosmo)
     dl = cosmology.luminosity_distance(redshift).cgs.value
->>>>>>> 5ba1e932
     time_temp = np.geomspace(1e-2, 5e6, 300) # in source frame
     time_obs = time
 
@@ -1382,12 +1374,8 @@
     :param cosmology: Cosmology to use for luminosity distance calculation. Defaults to Planck18. Must be a astropy.cosmology object.
     :return: set by output format - 'flux_density', 'magnitude', 'spectra', 'flux', 'sncosmo_source'
     """
-<<<<<<< HEAD
-    dl = cosmo.luminosity_distance(redshift).cgs.value
-=======
     cosmology = kwargs.get('cosmology', cosmo)
     dl = cosmology.luminosity_distance(redshift).cgs.value
->>>>>>> 5ba1e932
     time_temp = np.geomspace(1e-3, 5e6, 300) # in source frame
     time_obs = time
     _, temperature, r_photosphere = _one_component_kilonova_model(time_temp, mej, vej, kappa, **kwargs)
