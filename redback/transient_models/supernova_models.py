--- conflicted
+++ resolved
@@ -2,17 +2,14 @@
 import pandas as pd
 from redback.transient_models.phenomenological_models import exponential_powerlaw
 from redback.transient_models.magnetar_models import magnetar_only, basic_magnetar
-<<<<<<< HEAD
 from redback.transient_models.magnetar_driven_ejecta_models import _ejecta_dynamics_and_interaction
-=======
 from redback.transient_models.shock_powered_models import _shock_cooling
->>>>>>> 17c51864
 import redback.interaction_processes as ip
 import redback.sed as sed
 import redback.photosphere as photosphere
 from astropy.cosmology import Planck18 as cosmo  # noqa
-from redback.utils import calc_kcorrected_properties, citation_wrapper, logger, get_csm_properties, nu_to_lambda
-from redback.constants import day_to_s, solar_mass, km_cgs, au_cgs, speed_of_light, solar_mass
+from redback.utils import calc_kcorrected_properties, citation_wrapper, logger, get_csm_properties, nu_to_lambda, velocity_from_lorentz_factor
+from redback.constants import day_to_s, solar_mass, km_cgs, au_cgs, speed_of_light
 from inspect import isfunction
 import astropy.units as uu
 from collections import namedtuple
@@ -944,9 +941,78 @@
         return flux_density.to(uu.mJy).value
     elif kwargs['output_format'] == 'magnitude':
         return flux_density.to(uu.ABmag).value
-
-# In development, imported from general_mergernova_thermalization in magnetar_driven_ejecta_models
-# To-do: cutoff-blackbody spectrum?
+        
+        
+        
+        
+        
+        
+        
+        
+def general_magnetar_driven_supernova_bolometric(time, mej, E_sn, ejecta_radius, kappa, n_ism, l0, tau_sd, nn,
+               kappa_gamma, **kwargs):   
+     """
+    :param time: time in observer frame in days
+    :param mej: ejecta mass in solar units
+    :param E_sn: supernova explosion energy
+    :param ejecta_radius: initial ejecta radius
+    :param kappa: opacity
+    :param n_ism: ism number density
+    :param l0: initial magnetar X-ray luminosity (Is this not the spin-down luminosity?)
+    :param tau_sd: magnetar spin down damping timescale (days? seconds?)
+    :param nn: braking index
+    :param kappa_gamma: gamma-ray opacity used to calculate magnetar thermalisation efficiency
+    # Add comments for other mag model if used
+    :param kwargs: Additional parameters - Must be all the kwargs required by the specific interaction_process  used
+             e.g., for Diffusion: kappa, kappa_gamma, vej (km/s)
+    :param pair_cascade_switch: whether to account for pair cascade losses, default is True
+    :param ejecta albedo: ejecta albedo; default is 0.5
+    :param pair_cascade_fraction: fraction of magnetar luminosity lost to pair cascades; default is 0.05
+    # :param output_format: whether to output flux density or AB magnitude
+    :param f_nickel: Ni^56 mass in solar units
+    :return: bolometric luminsoity or dynamics output
+    """              
+    pair_cascade_switch = kwargs.get('pair_cascade_switch', False)
+    time_temp = np.geomspace(1e-4, 1e9, 3000, endpoint=True)
+    magnetar_luminosity = magnetar_only(time=time_temp, l0=l0, tau=tau_sd, nn=nn)
+    #magnetar_luminosity = basic_magnetar(time=time_temp, p0=p0, bp=bp, mass_ns=mass_ns, theta_pb=theta_pb)
+    beta = np.sqrt(E_sn / (0.5 * mej * solar_mass)) / speed_of_light
+    
+    output = _ejecta_dynamics_and_interaction(time=time_temp, mej=mej,
+                                              beta=beta, ejecta_radius=ejecta_radius,
+                                              kappa=kappa, n_ism=n_ism, magnetar_luminosity=magnetar_luminosity,
+                                              kappa_gamma=kappa_gamma, pair_cascade_switch=pair_cascade_switch,
+                                              use_gamma_ray_opacity=True, use_r_process=False, **kwargs)
+    vej = velocity_from_lorentz_factor(output.lorentz_factor)/km_cgs 
+    kwargs['vej'] = vej                                      
+    photo = _photosphere(time=time_temp/day_to_s, luminosity=output.bolometric_luminosity, **kwargs)                                          
+    lbol_func = interp1d(time_temp, y=output.bolometric_luminosity)
+    vej_func = interp1d(time_temp, y=vej)
+    # convert to source frame time and frequency
+    time = time * day_to_s
+    
+    rad = rad_func(time)
+    lbol = lbol_func(time)
+    v_ej = vej_func(time)
+    
+    dynamics_output = namedtuple('dynamics_output', ['v_ej', 'radius', 'tau', 'time', 'kinetic_energy', 'erad_total',
+                                                     'thermalisation_efficiency', 'magnetar_luminosity', 'erot_total'])
+
+    dynamics_output.v_ej = vej
+    dynamics_output.radius = rad
+    dynamics_output.tau = output.tau
+    dynamics_output.time = output.time
+    dynamics_output.kinetic_energy = output.kinetic_energy #0.5*mej*solar_mass*(v_ej*km_cgs)**2
+    dynamics_output.erad_total = np.trapz(lbol, x=time)
+    dynamics_output.thermalisation_efficiency = output.thermalisation_efficiency #on time_temp
+    dynamics_output.magnetar_luminosity = magnetar_luminosity  #on time_temp
+    dynamics_output.erot_total = np.trapz(magnetar_luminosity, x=time_temp)
+
+    if kwargs['output_format'] == 'lbol':
+        return lbol
+    elif kwargs['output_format'] == 'dynamics_output':    
+        return dynamics_output
+
 def general_magnetar_driven_supernova(time, redshift, mej, E_sn, ejecta_radius, kappa, n_ism, l0, tau_sd, nn,
                kappa_gamma, **kwargs):
     """
@@ -957,29 +1023,31 @@
     :param ejecta_radius: initial ejecta radius
     :param kappa: opacity
     :param n_ism: ism number density
-    :param l0: initial magnetar X-ray luminosity
-    :param tau_sd: magnetar spin down damping timescale
+    :param l0: initial magnetar X-ray luminosity (Is this not the spin-down luminosity?)
+    :param tau_sd: magnetar spin down damping timescale (days? seconds?)
     :param nn: braking index
     :param kappa_gamma: gamma-ray opacity used to calculate magnetar thermalisation efficiency
+    # Add comments for other mag model if used
     :param kwargs: Additional parameters - Must be all the kwargs required by the specific interaction_process, photosphere, sed methods used
              e.g., for Diffusion and TemperatureFloor: kappa, kappa_gamma, vej (km/s), temperature_floor
              and CutoffBlackbody: cutoff_wavelength, default is 3000 Angstrom
     :param pair_cascade_switch: whether to account for pair cascade losses, default is True
     :param ejecta albedo: ejecta albedo; default is 0.5
     :param pair_cascade_fraction: fraction of magnetar luminosity lost to pair cascades; default is 0.05
-    :param output_format: whether to output flux density or AB magnitude
+    # :param output_format: whether to output flux density or AB magnitude
     :param frequency: (frequency to calculate - Must be same length as time array or a single number)
     :param f_nickel: Ni^56 mass in solar units
     :param photosphere: Default is TemperatureFloor.
             kwargs must have vej or relevant parameters if using different photosphere model
     :param sed: Default is CutoffBlackbody.
-    :return: flux density or AB magnitude
+    :return: flux density or AB magnitude or dynamics output
     """
     frequency = kwargs['frequency']
     pair_cascade_switch = kwargs.get('pair_cascade_switch', False)
-    time_temp = np.geomspace(1e-4, 1e9, 1000, endpoint=True)
+    time_temp = np.geomspace(1e-4, 1e9, 3000, endpoint=True)
     dl = cosmo.luminosity_distance(redshift).cgs.value
     magnetar_luminosity = magnetar_only(time=time_temp, l0=l0, tau=tau_sd, nn=nn)
+    #magnetar_luminosity = basic_magnetar(time=time_temp, p0=p0, bp=bp, mass_ns=mass_ns, theta_pb=theta_pb)
     beta = np.sqrt(E_sn / (0.5 * mej * solar_mass)) / speed_of_light
     
     _photosphere = kwargs.get("photosphere", photosphere.TemperatureFloor)
@@ -990,12 +1058,15 @@
                                               beta=beta, ejecta_radius=ejecta_radius,
                                               kappa=kappa, n_ism=n_ism, magnetar_luminosity=magnetar_luminosity,
                                               kappa_gamma=kappa_gamma, pair_cascade_switch=pair_cascade_switch,
-                                              use_gamma_ray_opacity=True, **kwargs)
-    kwargs['vej'] = redback.utils.velocity_from_Lorentz_factor(output.lorentz_factor)/km_cgs                                     
+                                              use_gamma_ray_opacity=True, use_r_process=False, **kwargs)
+    vej = velocity_from_lorentz_factor(output.lorentz_factor)/km_cgs 
+    kwargs['vej'] = vej                                      
     photo = _photosphere(time=time_temp/day_to_s, luminosity=output.bolometric_luminosity, **kwargs)                                          
     temp_func = interp1d(time_temp, y=photo.photosphere_temperature)
     rad_func = interp1d(time_temp, y=photo.r_photosphere)
     d_func = interp1d(time_temp, y=output.doppler_factor)
+    lbol_func = interp1d(time_temp, y=output.bolometric_luminosity)
+    vej_func = interp1d(time_temp, y=vej)
     # convert to source frame time and frequency
     time = time * day_to_s
     frequency, time = calc_kcorrected_properties(frequency=frequency, redshift=redshift, time=time)
@@ -1003,13 +1074,35 @@
     temp = temp_func(time)
     rad = rad_func(time)
     df = d_func(time)  
-    sed_1 = _sed(time=time, luminosity=output.bolometric_luminosity, temperature=temp,
+    lbol = lbol_func(time)
+    v_ej = vej_func(time)
+    sed_1 = _sed(time=time, luminosity=lbol, temperature=temp,
                 r_photosphere=rad, frequency=frequency, luminosity_distance=dl,
                 cutoff_wavelength=cutoff_wavelength) #make this relativistic
     flux_density = sed_1.flux_density
-
-    if kwargs['output_format'] == 'flux_density':
-        return flux_density.to(uu.mJy).value
-    elif kwargs['output_format'] == 'magnitude':
-        return flux_density.to(uu.ABmag).value
-
+    
+    dynamics_output = namedtuple('dynamics_output', ['flux_density', 'magnitude', 'v_ej', 'bolometric_luminosity', 'comoving_temperature',
+                                                     'radius', 'tau', 'time', 'kinetic_energy', 'erad_total',
+                                                     'thermalisation_efficiency', 'magnetar_luminosity', 'erot_total','r_photosphere'])
+
+    dynamics_output.flux_density = flux_density.to(uu.mJy).value
+    dynamics_output.magnitude = flux_density.to(uu.ABmag).value
+    dynamics_output.v_ej = vej
+    dynamics_output.bolometric_luminosity = output.bolometric_luminosity #lbol
+    dynamics_output.comoving_temperature = temp
+    dynamics_output.radius = rad
+    dynamics_output.tau = output.tau
+    dynamics_output.time = output.time
+    dynamics_output.kinetic_energy = output.kinetic_energy #0.5*mej*solar_mass*(v_ej*km_cgs)**2
+    dynamics_output.erad_total = np.trapz(lbol, x=time)
+    dynamics_output.thermalisation_efficiency = output.thermalisation_efficiency #on time_temp
+    dynamics_output.magnetar_luminosity = magnetar_luminosity  #on time_temp
+    dynamics_output.erot_total = np.trapz(magnetar_luminosity, x=time_temp)
+    dynamics_output.r_photosphere = photo.r_photosphere
+
+    if kwargs['output_format'] == 'flux_density':
+        return flux_density.to(uu.mJy).value
+    elif kwargs['output_format'] == 'magnitude':
+        return flux_density.to(uu.ABmag).value
+    elif kwargs['output_format'] == 'dynamics_output':    
+        return dynamics_output
