--- conflicted
+++ resolved
@@ -8,14 +8,8 @@
 import redback.sed as sed
 import redback.photosphere as photosphere
 from astropy.cosmology import Planck18 as cosmo  # noqa
-<<<<<<< HEAD
-from redback.utils import calc_kcorrected_properties, citation_wrapper, logger, get_csm_properties, nu_to_lambda, velocity_from_lorentz_factor
+from redback.utils import calc_kcorrected_properties, citation_wrapper, logger, get_csm_properties, nu_to_lambda, lambda_to_nu, velocity_from_lorentz_factor
 from redback.constants import day_to_s, solar_mass, km_cgs, au_cgs, speed_of_light
-=======
-from redback.utils import calc_kcorrected_properties, citation_wrapper, logger, get_csm_properties, \
-    nu_to_lambda, lambda_to_nu
-from redback.constants import day_to_s, solar_mass, km_cgs, au_cgs
->>>>>>> 96fc670a
 from inspect import isfunction
 import astropy.units as uu
 from collections import namedtuple
@@ -1215,7 +1209,7 @@
     """
     _interaction_process = kwargs.get("interaction_process", ip.Diffusion)
 
-    lbol = magnetar_only(time=time * day_to_s, l0=l0, tsd=tsd * day_to_s, nn=nn)
+    lbol = magnetar_only(time=time * day_to_s, l0=l0, tau=tsd * day_to_s, nn=nn)
     if _interaction_process is not None:
         interaction_class = _interaction_process(time=time, luminosity=lbol, **kwargs)
         lbol = interaction_class.new_luminosity
@@ -1250,23 +1244,35 @@
     if kwargs['output_format'] == 'flux_density':
         frequency = kwargs['frequency']
         frequency, time = calc_kcorrected_properties(frequency=frequency, redshift=redshift, time=time)
-        lbol = general_magnetar_slsn_bolometric(time=time, l0=l0, tsd=tsd, nn=nn, ** kwargs)
+        lbol = general_magnetar_slsn_bolometric(time=time, l0=l0, tsd=tsd, nn=nn, **kwargs)
         photo = kwargs['photosphere'](time=time, luminosity=lbol, **kwargs)
         sed_1 = kwargs['sed'](temperature=photo.photosphere_temperature, r_photosphere=photo.r_photosphere,
                     frequency = frequency, luminosity_distance = dl)
         flux_density = sed_1.flux_density
         return flux_density.to(uu.mJy).value
-<<<<<<< HEAD
-    elif kwargs['output_format'] == 'magnitude':
-        return flux_density.to(uu.ABmag).value
-        
-        
-        
-        
-        
-        
-        
-        
+    else:
+        time_obs = time
+        frequency_observer_frame = kwargs.get('frequency_array', np.geomspace(100, 20000, 100))
+        time_temp = np.geomspace(0.1, 300, 200)  # in days
+        time_observer_frame = time_temp * (1. + redshift)
+        frequency, time = calc_kcorrected_properties(frequency=lambda_to_nu(frequency_observer_frame),
+                                                     redshift=redshift, time=time_observer_frame)
+        lbol = general_magnetar_slsn_bolometric(time=time, l0=l0, tsd=tsd, nn=nn, ** kwargs)
+        photo = kwargs['photosphere'](time=time, luminosity=lbol, **kwargs)
+        sed_1 = kwargs['sed'](temperature=photo.photosphere_temperature, r_photosphere=photo.r_photosphere,
+                    frequency=frequency[:,None], luminosity_distance=dl)
+        fmjy = sed_1.flux_density.T
+        spectra = fmjy.to(uu.mJy).to(uu.erg / uu.cm ** 2 / uu.s / uu.Angstrom,
+                                     equivalencies=uu.spectral_density(wav=frequency_observer_frame * uu.Angstrom))
+        if kwargs['output_format'] == 'spectra':
+            return namedtuple('output', ['time', 'frequency', 'spectra'])(time=time_observer_frame,
+                                                                          frequency=frequency_observer_frame,
+                                                                          spectra=spectra)
+        else:
+            return sed.get_correct_output_format_from_spectra(time=time_obs, time_eval=time_observer_frame,
+                                                          spectra=spectra, frequency_array=frequency_observer_frame,
+                                                          **kwargs)
+
 def general_magnetar_driven_supernova_bolometric(time, mej, E_sn, ejecta_radius, kappa, n_ism, l0, tau_sd, nn,
                kappa_gamma, **kwargs):   
     """
@@ -1338,8 +1344,8 @@
     :param ejecta_radius: initial ejecta radius
     :param kappa: opacity
     :param n_ism: ism number density
-    :param l0: initial magnetar X-ray luminosity (Is this not the spin-down luminosity?)
-    :param tau_sd: magnetar spin down damping timescale (days? seconds?)
+    :param l0: initial magnetar spin-down luminosity?
+    :param tau_sd: magnetar spin down damping timescale (in seconds)
     :param nn: braking index
     :param kappa_gamma: gamma-ray opacity used to calculate magnetar thermalisation efficiency
     # Add comments for other mag model if used
@@ -1357,91 +1363,106 @@
     :param sed: Default is CutoffBlackbody.
     :return: flux density or AB magnitude or dynamics output
     """
-    frequency = kwargs['frequency']
+    kwargs['photosphere'] = kwargs.get("photosphere", photosphere.TemperatureFloor)
+    kwargs['sed'] = kwargs.get("sed", sed.CutoffBlackbody)
+    cutoff_wavelength = kwargs.get('cutoff_wavelength', 3000)
+    dl = cosmo.luminosity_distance(redshift).cgs.value
     pair_cascade_switch = kwargs.get('pair_cascade_switch', False)
-    time_temp = np.geomspace(1e-4, 1e9, 3000, endpoint=True)
-    dl = cosmo.luminosity_distance(redshift).cgs.value
-    magnetar_luminosity = magnetar_only(time=time_temp, l0=l0, tau=tau_sd, nn=nn)
-    beta = np.sqrt(E_sn / (0.5 * mej * solar_mass)) / speed_of_light
     
-    _photosphere = kwargs.get("photosphere", photosphere.TemperatureFloor)
-    _sed = kwargs.get("sed", sed.CutoffBlackbody)
-    cutoff_wavelength = kwargs.get('cutoff_wavelength', 3000)
-    
-    output = _ejecta_dynamics_and_interaction(time=time_temp, mej=mej,
+    if kwargs['output_format'] == 'flux_density':
+        frequency = kwargs['frequency']
+        frequency, time = calc_kcorrected_properties(frequency=frequency, redshift=redshift, time=time)
+        magnetar_luminosity = magnetar_only(time=time*day_to_s, l0=l0, tau=tau_sd, nn=nn)
+        beta = np.sqrt(E_sn / (0.5 * mej * solar_mass)) / speed_of_light
+        output = _ejecta_dynamics_and_interaction(time=time_temp*day_to_s, mej=mej,
                                               beta=beta, ejecta_radius=ejecta_radius,
                                               kappa=kappa, n_ism=n_ism, magnetar_luminosity=magnetar_luminosity,
                                               kappa_gamma=kappa_gamma, pair_cascade_switch=pair_cascade_switch,
                                               use_gamma_ray_opacity=True, use_r_process=False, **kwargs)
-    vej = velocity_from_lorentz_factor(output.lorentz_factor)/km_cgs 
-    kwargs['vej'] = vej                                      
-    photo = _photosphere(time=time_temp/day_to_s, luminosity=output.bolometric_luminosity, **kwargs)                                          
-    temp_func = interp1d(time_temp, y=photo.photosphere_temperature)
-    rad_func = interp1d(time_temp, y=photo.r_photosphere)
-    d_func = interp1d(time_temp, y=output.doppler_factor)
-    lbol_func = interp1d(time_temp, y=output.bolometric_luminosity)
-    vej_func = interp1d(time_temp, y=vej)
-    # convert to source frame time and frequency
-    time = time * day_to_s
-    frequency, time = calc_kcorrected_properties(frequency=frequency, redshift=redshift, time=time)
+        vej = velocity_from_lorentz_factor(output.lorentz_factor)/km_cgs 
+        kwargs['vej'] = vej                                      
+        photo = _kwargs['photosphere'](time=time, luminosity=output.bolometric_luminosity, **kwargs)    
+        sed_1 = kwargs['sed'](time=time, luminosity=output.bolometric_luminosity, temperature=photo.photosphere_temperature,
+    	                                      r_photosphere=photo.r_photosphere, frequency=frequency, luminosity_distance=dl,
+                                              cutoff_wavelength=cutoff_wavelength) 
+        flux_density = sed_1.flux_density
+        return flux_density.to(uu.mJy).value
     
-    temp = temp_func(time)
-    rad = rad_func(time)
-    df = d_func(time)  
-    lbol = lbol_func(time)
-    v_ej = vej_func(time)
-    sed_1 = _sed(time=time, luminosity=lbol, temperature=temp,
-                r_photosphere=rad, frequency=frequency, luminosity_distance=dl,
-                cutoff_wavelength=cutoff_wavelength) #make this relativistic
-    flux_density = sed_1.flux_density
-    
-    dynamics_output = namedtuple('dynamics_output', ['flux_density', 'magnitude', 'v_ej', 'bolometric_luminosity', 'comoving_temperature',
-                                                     'radius', 'tau', 'time', 'kinetic_energy', 'erad_total',
-                                                     'thermalisation_efficiency', 'magnetar_luminosity', 'erot_total','r_photosphere'])
-
-    dynamics_output.flux_density = flux_density.to(uu.mJy).value
-    dynamics_output.magnitude = flux_density.to(uu.ABmag).value
-    dynamics_output.v_ej = vej
-    dynamics_output.bolometric_luminosity = output.bolometric_luminosity #lbol
-    dynamics_output.comoving_temperature = temp
-    dynamics_output.radius = rad
-    dynamics_output.tau = output.tau
-    dynamics_output.time = output.time
-    dynamics_output.kinetic_energy = output.kinetic_energy #0.5*mej*solar_mass*(v_ej*km_cgs)**2
-    dynamics_output.erad_total = np.trapz(lbol, x=time)
-    dynamics_output.thermalisation_efficiency = output.thermalisation_efficiency #on time_temp
-    dynamics_output.magnetar_luminosity = magnetar_luminosity  #on time_temp
-    dynamics_output.erot_total = np.trapz(magnetar_luminosity, x=time_temp)
-    dynamics_output.r_photosphere = photo.r_photosphere
-=======
     else:
         time_obs = time
-        frequency_observer_frame = kwargs.get('frequency_array', np.geomspace(100, 20000, 100))
-        time_temp = np.geomspace(0.1, 300, 200)  # in days
+        frequency_observer_frame = kwargs.get('frequency_array', np.geomspace(100, 20000, 1000)
+        time_temp = np.geomspace(1e-4, 1e8, 1000) #in days
         time_observer_frame = time_temp * (1. + redshift)
         frequency, time = calc_kcorrected_properties(frequency=lambda_to_nu(frequency_observer_frame),
-                                                     redshift=redshift, time=time_observer_frame)
-        lbol = general_magnetar_slsn_bolometric(time=time, l0=l0, tsd=tsd, nn=nn, ** kwargs)
-        photo = kwargs['photosphere'](time=time, luminosity=lbol, **kwargs)
-        sed_1 = kwargs['sed'](temperature=photo.photosphere_temperature, r_photosphere=photo.r_photosphere,
-                    frequency=frequency[:,None], luminosity_distance=dl)
+                                              redshift=redshift, time=time_observer_frame)
+        magnetar_luminosity = magnetar_only(time=time_temp, l0=l0, tau=tau_sd, nn=nn)
+        beta = np.sqrt(E_sn / (0.5 * mej * solar_mass)) / speed_of_light
+        output = _ejecta_dynamics_and_interaction(time=time_temp, mej=mej,
+                                              beta=beta, ejecta_radius=ejecta_radius,
+                                              kappa=kappa, n_ism=n_ism, magnetar_luminosity=magnetar_luminosity,
+                                              kappa_gamma=kappa_gamma, pair_cascade_switch=pair_cascade_switch,
+                                              use_gamma_ray_opacity=True, use_r_process=False, **kwargs)
+        vej = velocity_from_lorentz_factor(output.lorentz_factor)/km_cgs 
+        kwargs['vej'] = vej  
+        photo = kwargs['photosphere'](time=time_temp, luminosity=output.bolometric_luminosity, **kwargs)    
+        sed_1 = kwargs['sed'](time=time_temp, luminosity=output.bolometric_luminosity, temperature=photo.photosphere_temperature,
+    	                                      r_photosphere=photo.r_photosphere, frequency=frequency, luminosity_distance=dl,
+                                              cutoff_wavelength=cutoff_wavelength)     
         fmjy = sed_1.flux_density.T
         spectra = fmjy.to(uu.mJy).to(uu.erg / uu.cm ** 2 / uu.s / uu.Angstrom,
-                                     equivalencies=uu.spectral_density(wav=frequency_observer_frame * uu.Angstrom))
+                                              equivalencies=uu.spectral_density(wav=frequency_observer_frame * uu.Angstrom))
         if kwargs['output_format'] == 'spectra':
             return namedtuple('output', ['time', 'frequency', 'spectra'])(time=time_observer_frame,
                                                                           frequency=frequency_observer_frame,
-                                                                          spectra=spectra)
+                                                                          spectra=spectra)   
+        elif kwargs['output_format'] == 'dynamics_output':
+            return namedtuple('dynamics_output', ['time', 'v_ej', 'bolometric_luminosity', 'comoving_temperature',
+                                                     'tau', 'kinetic_energy', 'erad_total', 'thermalisation_efficiency',
+                                                     'magnetar_luminosity', 'erot_total', 'r_photosphere'])(time = time_observer_frame,
+                                                     v_ej = vej, bolometric_luminosity = output.bolometric_luminosity, comoving_temperature = photo.photosphere_temperature,
+                                                     tau = output.tau, kinetic_energy = output.kinetic_energy, erad_total = np.trapz(output.bolometric_luminosity, x = time_temp),
+                                                     thermalisation_efficiency = output.thermalisation_efficiency, magnetar_luminosity = magnetar_luminosity,
+                                                     erot_total = np.trapz(magnetar_luminosity, x=time_temp), r_photosphere = photo.r_photosphere)
         else:
-            return sed.get_correct_output_format_from_spectra(time=time_obs, time_eval=time_observer_frame,
-                                                          spectra=spectra, frequency_array=frequency_observer_frame,
-                                                          **kwargs)
-
->>>>>>> 96fc670a
-
-    if kwargs['output_format'] == 'flux_density':
-        return flux_density.to(uu.mJy).value
-    elif kwargs['output_format'] == 'magnitude':
-        return flux_density.to(uu.ABmag).value
-    elif kwargs['output_format'] == 'dynamics_output':    
-        return dynamics_output
+            return sed.get_correct_output_format_from_spectra(time=time_obs, time_eval=time_observer_frame/day_to_s,
+                                                     spectra=spectra, frequency_array=frequency_observer_frame,
+                                                     **kwargs)
+                                          
+    #temp_func = interp1d(time_temp*day_to_s, y=photo.photosphere_temperature)
+    #rad_func = interp1d(time_temp*day_to_s, y=photo.r_photosphere)
+    #lbol_func = interp1d(time_temp*day_to_s, y=output.bolometric_luminosity)
+    #vej_func = interp1d(time_temp*day_to_s, y=vej)
+    # convert to source frame time and frequency
+    #time = time * day_to_s
+    
+    
+    
+    #temp = temp_func(time)
+    #rad = rad_func(time)
+    #lbol = lbol_func(time)
+    #v_ej = vej_func(time)
+    
+    
+    
+    #dynamics_output = namedtuple('dynamics_output', ['flux_density', 'magnitude', 'v_ej', 'bolometric_luminosity', 'comoving_temperature',
+    #                                                 'tau', 'time', 'kinetic_energy', 'erad_total',
+    #                                                 'thermalisation_efficiency', 'magnetar_luminosity', 'erot_total','r_photosphere'])
+    #dynamics_output.flux_density = flux_density.to(uu.mJy).value
+    #dynamics_output.magnitude = flux_density.to(uu.ABmag).value
+    #dynamics_output.v_ej = vej
+    #dynamics_output.bolometric_luminosity =  #lbol
+    #dynamics_output.comoving_temperature = photo.photosphere_temperature
+    #dynamics_output.tau = output.tau
+    #dynamics_output.time = output.time
+    #dynamics_output.kinetic_energy = output.kinetic_energy #0.5*mej*solar_mass*(v_ej*km_cgs)**2
+    #dynamics_output.erad_total = np.trapz(output.bolometric_luminosity, x=time_temp)
+    #dynamics_output.thermalisation_efficiency = output.thermalisation_efficiency #on time_temp
+    #dynamics_output.magnetar_luminosity = magnetar_luminosity  #on time_temp
+    #dynamics_output.erot_total = np.trapz(magnetar_luminosity, x=time_temp)
+    #dynamics_output.r_photosphere = photo.r_photosphere
+
+    #if kwargs['output_format'] == 'flux_density':
+    #    return flux_density.to(uu.mJy).value
+    #elif kwargs['output_format'] == 'dynamics_output':    
+    #    return dynamics_output
+    #elif 
