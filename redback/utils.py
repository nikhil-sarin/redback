import contextlib
import logging
import os
from collections import namedtuple
from inspect import getmembers, isfunction
from pathlib import Path

from astropy.time import Time
import bilby
import matplotlib.pyplot as plt
import numpy as np
import pandas as pd
from scipy.interpolate import RegularGridInterpolator, interp1d
from scipy.stats import gaussian_kde
from selenium import webdriver
from selenium.common.exceptions import NoSuchElementException

import redback
from redback.constants import *


dirname = os.path.dirname(__file__)
filename = os.path.join(dirname, 'plot_styles/paper.mplstyle')
plt.style.use(filename)

logger = logging.getLogger('redback')
_bilby_logger = logging.getLogger('bilby')

def sncosmo_bandname_from_band(bands):
    """
    Convert redback data band names to sncosmo compatible band names

    :param bands: List of bands.
    :type bands: list[str]
    :return: An array of sncosmo compatible bandnames associated with the given bands.
    :rtype: np.ndarray
    """
    if bands is None:
        bands = []
    if isinstance(bands, str):
        bands = [bands]
    df = pd.read_csv(f"{dirname}/tables/filters.csv")
    bands_to_flux = {band: wavelength for band, wavelength in zip(df['bands'], df['sncosmo_name'])}
    res = []
    for band in bands:
        try:
            res.append(bands_to_flux[band])
        except KeyError as e:
            logger.info(e)
            raise KeyError(f"Band {band} is not defined in filters.csv!")
    return np.array(res)

def check_kwargs_validity(kwargs):
    if kwargs == None:
        logger.info("No kwargs passed to function")
        return kwargs
    if 'output_format' not in kwargs.keys():
        raise ValueError("output_format must be specified")
    else:
        output_format = kwargs['output_format']
    match = ['frequency', 'bands']
    if any(x in kwargs.keys() for x in match):
        pass
    else:
        raise ValueError("frequency or bands must be specified in model_kwargs")

    if output_format == 'flux_density':
        if 'frequency' not in kwargs.keys():
            kwargs['frequency'] = redback.utils.bands_to_frequency(kwargs['bands'])

    if output_format in ['flux', 'magnitude']:
        if 'bands' not in kwargs.keys():
            kwargs['bands'] = redback.utils.frequency_to_bandname(kwargs['frequency'])

    if output_format == 'spectra':
        kwargs['frequency_array'] = kwargs.get('frequency_array', np.linspace(100, 20000, 100))
    return kwargs

def citation_wrapper(r):
    """
    Wrapper for citation function to allow functions to have a citation attribute
    :param r: proxy argument
    :return: wrapped function
    """
    def wrapper(f):
        f.citation = r
        return f
    return wrapper

def calc_tfb(binding_energy_const, mbh_6, stellar_mass):
    """
    Calculate the fall back timescale for a SMBH disrupting a stellar mass object
    :param binding_energy_const:
    :param mbh_6: SMBH mass in solar masses
    :param stellar_mass: stellar mass in solar masses
    :return: fall back time in seconds
    """
    tfb = 58. * (3600. * 24.) * (mbh_6 ** (0.5)) * (stellar_mass ** (0.2)) * ((binding_energy_const / 0.8) ** (-1.5))
    return tfb

def calculate_normalisation(unique_frequency, model_1, model_2, tref, model_1_dict, model_2_dict):
    """
    Calculate the normalisation for smoothly joining two models together at a reference time.

    :param unique_frequency: An array of unique frequencies. Can be None in which case we assume there is only one normalisation.
    :param model_1: must be redback model with a normalisation parameter
    :param model_2: any redback model
    :param tref: time which transition from model_1 to model_2 takes place
    :param model_1_dict: dictionary of parameters and values for model 1
    :param model_2: dictionary of parameters and values for model 1
    :return: normalisation, namedtuple corresponding to the normalisation for the specific frequency.
    Could be bolometric luminosity, magnitude, or frequency
    """
    from redback.model_library import all_models_dict
    f1 = all_models_dict[model_1](time=tref, a_1=1, **model_1_dict)
    if unique_frequency == None:
        f2 = all_models_dict[model_2](time=tref, **model_2_dict)
        norm = f2/f1
        normalisation = namedtuple('normalisation', ['bolometric_luminosity'])(norm)
    else:
        model_2_dict['frequency'] = unique_frequency
        f2 = all_models_dict[model_2](time=tref, **model_2_dict)
        unique_norms = f2/f1
        dd = dict(zip(unique_frequency, unique_norms))
        normalisation = namedtuple('normalisation', dd.keys())(*dd.values())
    return normalisation

def get_csm_properties(nn, eta):
    """
    Calculate CSM properties for CSM interacting models

    :param nn: csm norm
    :param eta: csm density profile exponent
    :return: csm_properties named tuple
    """
    csm_properties = namedtuple('csm_properties', ['AA', 'Bf', 'Br'])
    filepath = f"{dirname}/tables/csm_table.txt"
    ns, ss, bfs, brs, aas = np.loadtxt(filepath, delimiter=',', unpack=True)
    bfs = np.reshape(bfs, (10, 30)).T
    brs = np.reshape(brs, (10, 30)).T
    aas = np.reshape(aas, (10, 30)).T
    ns = np.unique(ns)
    ss = np.unique(ss)
    bf_func = RegularGridInterpolator((ss, ns), bfs)
    br_func = RegularGridInterpolator((ss, ns), brs)
    aa_func = RegularGridInterpolator((ss, ns), aas)

    Bf = bf_func([nn, eta])[0]
    Br = br_func([nn, eta])[0]
    AA = aa_func([nn, eta])[0]

    csm_properties.AA = AA
    csm_properties.Bf = Bf
    csm_properties.Br = Br
    return csm_properties

def lambda_to_nu(wavelength):
    """
    :param wavelength: wavelength in Angstrom
    :return: frequency in Hertz
    """
    return speed_of_light_si / (wavelength * 1.e-10)


def nu_to_lambda(frequency):
    """
    :param frequency: frequency in Hertz
    :return: wavelength in Angstrom
    """
    return 1.e10 * (speed_of_light_si / frequency)

def calc_kcorrected_properties(frequency, redshift, time):
    """
    Perform k-correction

    :param frequency: observer frame frequency
    :param redshift: source redshift
    :param time: observer frame time
    :return: k-corrected frequency and source frame time
    """
    time = time / (1 + redshift)
    frequency = frequency * (1 + redshift)
    return frequency, time


def mjd_to_jd(mjd):
    """
    Convert MJD to JD

    :param mjd: mjd time
    :return: JD time
    """
    return Time(mjd, format="mjd").jd


def jd_to_mjd(jd):
    """
    Convert JD to MJD

    :param jd: jd time
    :return: MJD time
    """
    return Time(jd, format="jd").mjd


def jd_to_date(jd):
    """
    Convert JD to date

    :param jd: jd time
    :return: date
    """
    year, month, day, _, _, _ = Time(jd, format="jd").to_value("ymdhms")
    return year, month, day


def mjd_to_date(mjd):
    """
    Convert MJD to date

    :param mjd: mjd time
    :return: data
    """
    year, month, day, _, _, _ = Time(mjd, format="mjd").to_value("ymdhms")
    return year, month, day


def date_to_jd(year, month, day):
    """
    Convert date to JD

    :param year:
    :param month:
    :param day:
    :return: JD time
    """
    return Time(dict(year=year, month=month, day=day), format="ymdhms").jd


def date_to_mjd(year, month, day):
    """
    Convert date to MJD

    :param year:
    :param month:
    :param day:
    :return: MJD time
    """
    return Time(dict(year=year, month=month, day=day), format="ymdhms").mjd

def deceleration_timescale(e0, g0, n0):
    """
    Calculate the deceleration timescale for an afterglow

    :param e0: kinetic energy of afterglow
    :param g0: lorentz factor of afterglow
    :param n0: nism number density
    :return: peak time in seconds
    """
    e0 = e0
    gamma0 = g0
    nism = n0
    denom = 32 * np.pi * gamma0 ** 8 * nism * proton_mass * speed_of_light ** 5
    num = 3 * e0
    t_peak = (num / denom) ** (1. / 3.)
    return t_peak

def calc_flux_density_from_ABmag(magnitudes):
    """
    Calculate flux density from AB magnitude assuming monochromatic AB filter

    :param magnitudes:
    :return: flux density
    """
    return (magnitudes * uu.ABmag).to(uu.mJy)

def calc_ABmag_from_flux_density(fluxdensity):
    """
    Calculate AB magnitude from flux density assuming monochromatic AB filter

    :param fluxdensity:
    :return: AB magnitude
    """
    return (fluxdensity * uu.mJy).to(uu.ABmag)

def calc_flux_density_from_vegamag(magnitudes, zeropoint):
    """
    Calculate flux density from Vega magnitude assuming Vega filter

    :param magnitudes:
    :param zeropoint: Vega zeropoint for a given filter in Jy
    :return: flux density in mJy
    """
    zeropoint = zeropoint * 1000
    flux_density = zeropoint * 10 ** (magnitudes/-2.5)
    return flux_density

def calc_vegamag_from_flux_density(fluxdensity, zeropoint):
    """
    Calculate Vega magnitude from flux density assuming Vega filter

    :param fluxdensity: in mJy
    :param zeropoint: Vega zeropoint for a given filter in Jy
    :return: Vega magnitude
    """
    zeropoint = zeropoint * 1000
    magnitude = -2.5 * np.log10(fluxdensity / zeropoint)
    return magnitude

def convert_absolute_mag_to_apparent(magnitude, distance):
    """
    Convert absolute magnitude to apparent

    :param magnitude: AB absolute magnitude
    :param distance: Distance in parsecs
    """
    app_mag = magnitude + 5 * (np.log10(distance) - 1)
    return app_mag


def check_element(driver, id_number):
    """
    checks that an element exists on a website, and provides an exception
    """
    try:
        driver.find_element_by_id(id_number)
    except NoSuchElementException as e:
        print(e)
        return False
    return True

def calc_flux_density_error_from_monochromatic_magnitude(magnitude, magnitude_error, reference_flux, magnitude_system='AB'):
    """
    Calculate flux density error from magnitude error

    :param magnitude: magnitude
    :param magnitude_error: magnitude error
    :param reference_flux: reference flux density
    :param magnitude_system: magnitude system
    :return: Flux density error
    """
    if magnitude_system == 'AB':
        reference_flux = 3631
    prefactor = np.log(10) / (-2.5)
    dfdm = 1000 * prefactor * reference_flux * np.exp(prefactor * magnitude)
    flux_err = ((dfdm * magnitude_error) ** 2) ** 0.5
    return flux_err

def calc_flux_error_from_magnitude(magnitude, magnitude_error, reference_flux):
    """
    Calculate flux error from magnitude error

    :param magnitude: magnitude
    :param magnitude_error: magnitude error
    :param reference_flux: reference flux density
    :return: Flux error
    """
    prefactor = np.log(10) / (-2.5)
    dfdm = prefactor * reference_flux * np.exp(prefactor * magnitude)
    flux_err = ((dfdm * magnitude_error) ** 2) ** 0.5
    return flux_err

def bands_to_zeropoint(bands):
    """
    Bands to zero point

    :param bands: list of bands
    :return: zeropoint for magnitude to flux density calculation
    """
    reference_flux = bands_to_reference_flux(bands)
    zeropoint = 10**(reference_flux/-2.5)
    return zeropoint

def bandpass_magnitude_to_flux(magnitude, bands):
    """
    Convert magnitude to flux

    :param magnitude: magnitude
    :param bands: bandpass
    :return: flux
    """
    reference_flux = bands_to_reference_flux(bands)
    maggi = 10.0**(magnitude / (-2.5))
    flux = maggi * reference_flux
    return flux

def bandpass_flux_to_magnitude(flux, bands):
    """
    Convert flux to magnitude

    :param flux: flux
    :param bands: bandpass
    :return: magnitude
    """
    reference_flux = bands_to_reference_flux(bands)
    maggi = flux / reference_flux
    magnitude = -2.5 * np.log10(maggi)
    return magnitude

def bands_to_reference_flux(bands):
    """
    Looks up the reference flux for a given band from the filters table.

    :param bands: List of bands.
    :type bands: list[str]
    :return: An array of reference flux associated with the given bands.
    :rtype: np.ndarray
    """
    if bands is None:
        bands = []
    if isinstance(bands, str):
        bands = [bands]
    df = pd.read_csv(f"{dirname}/tables/filters.csv")
    bands_to_flux = {band: wavelength for band, wavelength in zip(df['bands'], df['reference_flux'])}
    res = []
    for band in bands:
        try:
            res.append(bands_to_flux[band])
        except KeyError as e:
            logger.info(e)
            raise KeyError(f"Band {band} is not defined in filters.csv!")
    return np.array(res)

def bands_to_frequency(bands):
    """
    Converts a list of bands into an array of frequency in Hz

    :param bands: List of bands.
    :type bands: list[str]
    :return: An array of frequency associated with the given bands.
    :rtype: np.ndarray
    """
    if bands is None:
        bands = []
    df = pd.read_csv(f"{dirname}/tables/filters.csv")
    bands_to_freqs = {band: wavelength for band, wavelength in zip(df['bands'], df['wavelength [Hz]'])}
    res = []
    for band in bands:
        try:
            res.append(bands_to_freqs[band])
        except KeyError as e:
            logger.info(e)
            raise KeyError(f"Band {band} is not defined in filters.csv!")
    return np.array(res)

def frequency_to_bandname(frequency):
    """
    Converts a list of frequencies into an array corresponding band names

    :param frequency: List of bands.
    :type frequency: list[str]
    :return: An array of bandnames associated with the given frequency.
    :rtype: np.ndarray
    """
    if frequency is None:
        frequency = []
    df = pd.read_csv(f"{dirname}/tables/filters.csv")
    freqs_to_bands = {wavelength: band for wavelength, band in zip(df['wavelength [Hz]'], df['bands'])}
    res = []
    for freq in frequency:
        try:
            res.append(freqs_to_bands[freq])
        except KeyError as e:
            logger.info(e)
            raise KeyError(f"Wavelength {freq} is not defined in filters.csv!")
    return np.array(res)

def fetch_driver():
    # open the webdriver
    return webdriver.PhantomJS()


def calc_credible_intervals(samples, interval=0.9):
    """
    Calculate credible intervals from samples

    :param samples: samples array
    :param interval: credible interval to calculate
    :return: lower_bound, upper_bound, median
    """
    if not 0 <= interval <= 1:
        raise ValueError
    lower_bound = np.quantile(samples, 0.5 - interval/2, axis=0)
    upper_bound = np.quantile(samples, 0.5 + interval/2, axis=0)
    median = np.quantile(samples, 0.5, axis=0)
    return lower_bound, upper_bound, median


def calc_one_dimensional_median_and_error_bar(samples, quantiles=(0.16, 0.84), fmt='.2f'):
    """
    Calculate the median and error bar of a one dimensional array of samples

    :param samples: samples array
    :param quantiles: quantiles to calculate
    :param fmt: latex fmt
    :return: summary named tuple
    """
    summary = namedtuple('summary', ['median', 'lower', 'upper', 'string'])

    if len(quantiles) != 2:
        raise ValueError("quantiles must be of length 2")

    quants_to_compute = np.array([quantiles[0], 0.5, quantiles[1]])
    quants = np.percentile(samples, quants_to_compute * 100)
    summary.median = quants[1]
    summary.plus = quants[2] - summary.median
    summary.minus = summary.median - quants[0]

    fmt = "{{0:{0}}}".format(fmt).format
    string_template = r"${{{0}}}_{{-{1}}}^{{+{2}}}$"
    summary.string = string_template.format(
        fmt(summary.median), fmt(summary.minus), fmt(summary.plus))
    return summary


def kde_scipy(x, bandwidth=0.05, **kwargs):
    """
    Kernel Density Estimation with Scipy

    :param x: samples
    :param bandwidth: bandwidth of the kernel
    :param kwargs: Any extra kwargs passed to scipy.kde
    :return: gaussian kde object
    """
    # Note that scipy weights its bandwidth by the covariance of the
    # input data.  To make the results comparable to the other methods,
    # we divide the bandwidth by the sample standard deviation here.
    kde = gaussian_kde(x, bw_method=bandwidth / x.std(ddof=1), **kwargs)
    return kde


def cdf(x, plot=True, *args, **kwargs):
    """
    Cumulative distribution function

    :param x: samples
    :param plot: whether to plot the cdf
    :param args: extra args passed to plt.plot
    :param kwargs: extra kwargs passed to plt.plot
    :return: x, y or plot
    """
    x, y = sorted(x), np.arange(len(x)) / len(x)
    return plt.plot(x, y, *args, **kwargs) if plot else (x, y)


def bin_ttes(ttes, bin_size):
    """
    Bin TimeTaggedEvents into bins of size bin_size

    :param ttes: time tagged events
    :param bin_size: bin sizes
    :return: times and counts in bins
    """
    counts, bin_edges = np.histogram(ttes, np.arange(ttes[0], ttes[-1], bin_size))
    times = np.array([bin_edges[i] + (bin_edges[i + 1] - bin_edges[i]) / 2 for i in range(len(bin_edges) - 1)])
    return times, counts


def find_path(path):
    """
    Find the path of some data in the package

    :param path:
    :return:
    """
    if path == 'default':
        return os.path.join(dirname, '../data/GRBData')
    else:
        return path


def setup_logger(outdir='.', label=None, log_level='INFO'):
    """
    Setup logging output: call at the start of the script to use

    :param outdir: If supplied, write the logging output to outdir/label.log
    :type outdir: str
    :param label: If supplied, write the logging output to outdir/label.log
    :type label: str
    :param log_level:
        ['debug', 'info', 'warning']
        Either a string from the list above, or an integer as specified
        in https://docs.python.org/2/library/logging.html#logging-levels
        (Default value = 'INFO')
    """
    log_file = f'{outdir}/{label}.log'
    with contextlib.suppress(FileNotFoundError):
        os.remove(log_file)  # remove existing log file with the same name instead of appending to it
    bilby.core.utils.setup_logger(outdir=outdir, label=label, log_level=log_level, print_version=True)

    level = _bilby_logger.level
    logger.setLevel(level)

    if not any([type(h) == logging.StreamHandler for h in logger.handlers]):
        stream_handler = logging.StreamHandler()
        stream_handler.setFormatter(logging.Formatter(
            '%(asctime)s %(name)s %(levelname)-8s: %(message)s', datefmt='%H:%M'))
        stream_handler.setLevel(level)
        logger.addHandler(stream_handler)

    if not any([type(h) == logging.FileHandler for h in logger.handlers]):
        if label is not None:
            Path(outdir).mkdir(parents=True, exist_ok=True)
            file_handler = logging.FileHandler(log_file)
            file_handler.setFormatter(logging.Formatter(
                '%(asctime)s %(name)s %(levelname)-8s: %(message)s', datefmt='%H:%M'))

            file_handler.setLevel(level)
            logger.addHandler(file_handler)

    for handler in logger.handlers:
        handler.setLevel(level)

    logger.info(f'Running redback version: {redback.__version__}')


class MetaDataAccessor(object):
    """
    Generic descriptor class that allows handy access of properties without long
    boilerplate code. Allows easy access to meta_data dict entries
    """

    def __init__(self, property_name, default=None):
        self.property_name = property_name
        self.container_instance_name = 'meta_data'
        self.default = default

    def __get__(self, instance, owner):
        try:
            return getattr(instance, self.container_instance_name)[self.property_name]
        except KeyError:
            return self.default

    def __set__(self, instance, value):
        getattr(instance, self.container_instance_name)[self.property_name] = value


class DataModeSwitch(object):
    """
    Descriptor class to access boolean data_mode switches.
    """

    def __init__(self, data_mode):
        self.data_mode = data_mode

    def __get__(self, instance, owner):
        return instance.data_mode == self.data_mode

    def __set__(self, instance, value):
        if value:
            instance.data_mode = self.data_mode
        else:
            instance.data_mode = None


class KwargsAccessorWithDefault(object):
    """
    Descriptor class to access a kwarg dictionary with defaults.
    """

    def __init__(self, kwarg, default=None):
        self.kwarg = kwarg
        self.default = default

    def __get__(self, instance, owner):
        return instance.kwargs.get(self.kwarg, self.default)

    def __set__(self, instance, value):
        instance.kwargs[self.kwarg] = value


def get_functions_dict(module):
    models_dict = {}
    _functions_list = [o for o in getmembers(module) if isfunction(o[1])]
    _functions_dict = {f[0]: f[1] for f in _functions_list}
    models_dict[module.__name__.split('.')[-1]] = _functions_dict
    return models_dict


def interpolated_barnes_and_kasen_thermalisation_efficiency(mej, vej):
    """
    Uses Barnes+2016 and interpolation to calculate the r-process thermalisation efficiency
    depending on the input mass and velocity
    :param mej: ejecta mass in solar masses
    :param vej: initial ejecta velocity as a fraction of speed of light
    :return: av, bv, dv constants in the thermalisation efficiency equation Eq 25 in Metzger 2017
    """
    v_array = np.array([0.1, 0.2, 0.3])
    mass_array = np.array([1.0e-3, 5.0e-3, 1.0e-2, 5.0e-2])
    a_array = np.asarray([[2.01, 4.52, 8.16], [0.81, 1.9, 3.2],
                     [0.56, 1.31, 2.19], [.27, .55, .95]])
    b_array = np.asarray([[0.28, 0.62, 1.19], [0.19, 0.28, 0.45],
                     [0.17, 0.21, 0.31], [0.10, 0.13, 0.15]])
    d_array = np.asarray([[1.12, 1.39, 1.52], [0.86, 1.21, 1.39],
                     [0.74, 1.13, 1.32], [0.6, 0.9, 1.13]])
    a_func = RegularGridInterpolator((mass_array, v_array), a_array, bounds_error=False, fill_value=None)
    b_func = RegularGridInterpolator((mass_array, v_array), b_array, bounds_error=False, fill_value=None)
    d_func = RegularGridInterpolator((mass_array, v_array), d_array, bounds_error=False, fill_value=None)

    av = a_func([mej, vej])[0]
    bv = b_func([mej, vej])[0]
    dv = d_func([mej, vej])[0]
    return av, bv, dv


def electron_fraction_from_kappa(kappa):
    """
    Uses interpolation from Tanaka+19 to calculate
    the electron fraction based on the temperature independent gray opacity
    :param kappa: temperature independent gray opacity
    :return: electron_fraction
    """

    kappa_array = np.array([1, 3, 5, 20, 30])
    ye_array = np.array([0.4,0.35,0.25,0.2, 0.1])
    kappa_func = interp1d(kappa_array, y=ye_array)
    electron_fraction = kappa_func(kappa)
    return electron_fraction
<<<<<<< HEAD
    
def lorentz_factor_from_velocity(velocity):
    """
    Calculates the Lorentz factor for a given velocity
    :param velocity: velocity in cm/s
    :return: Lorentz factor
    """
    lorentz_factor = 1 / np.sqrt(1 - (velocity / speed_of_light)**2 )
    return lorentz_factor
    
def velocity_from_lorentz_factor(lorentz_factor):
    """
    Calculates the velocity for a given Lorentz factor 
    :param Lorentz_factor: relativistic Lorentz factor
    :return: velocity in cm/s
    """
    velocity = speed_of_light * np.sqrt(1 - (1 / lorentz_factor)**2)
    return velocity
  
=======

def velocity_from_lorentz_factor(gamma):
    """
    Calculate velocity from lorentz factor

    :param gamma: lorentz factor
    :return: velocity in cgs
    """
    return speed_of_light * np.sqrt(1 - 1 / gamma ** 2)
>>>>>>> 6efaaf0e
<|MERGE_RESOLUTION|>--- conflicted
+++ resolved
@@ -716,7 +716,6 @@
     kappa_func = interp1d(kappa_array, y=ye_array)
     electron_fraction = kappa_func(kappa)
     return electron_fraction
-<<<<<<< HEAD
     
 def lorentz_factor_from_velocity(velocity):
     """
@@ -733,17 +732,5 @@
     :param Lorentz_factor: relativistic Lorentz factor
     :return: velocity in cm/s
     """
-    velocity = speed_of_light * np.sqrt(1 - (1 / lorentz_factor)**2)
-    return velocity
-  
-=======
-
-def velocity_from_lorentz_factor(gamma):
-    """
-    Calculate velocity from lorentz factor
-
-    :param gamma: lorentz factor
-    :return: velocity in cgs
-    """
-    return speed_of_light * np.sqrt(1 - 1 / gamma ** 2)
->>>>>>> 6efaaf0e
+    velocity = 
+    return speed_of_light * np.sqrt(1 - 1 / lorentz_factor ** 2)