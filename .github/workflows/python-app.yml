--- conflicted
+++ resolved
@@ -28,11 +28,7 @@
             test-files: "test/prior_test.py test/likelihood_test.py test/sampler_test.py test/photosphere_test.py"
           # Group 4: Lighter tests
           - test-group: 4
-<<<<<<< HEAD
-            test-files: "test/transient_test.py test/result_test.py test/utils_test.py test/constants_test.py test/examples_test.py test/model_library_test.py test/simulate_transient_test.py test/lensing_test.py test/lensing_priors_test.py"
-=======
-            test-files: "test/transient_test.py test/result_test.py test/utils_test.py test/constants_test.py test/examples_test.py test/model_library_test.py test/simulate_transient_test.py test/test_on_ref_results.py"
->>>>>>> e1d1d5f5
+            test-files: "test/transient_test.py test/result_test.py test/utils_test.py test/constants_test.py test/examples_test.py test/model_library_test.py test/simulate_transient_test.py test/lensing_test.py test/lensing_priors_test.py test/test_on_ref_results.py"
 
     steps:
     - uses: actions/checkout@v4
