# This workflow will install Python dependencies, run tests and lint with a single version of Python
# For more information see: https://help.github.com/actions/language-and-framework-guides/using-python-with-github-actions

name: Python application

on:
  push:
    branches: [ master ]
  pull_request:
    branches: [ master ]

jobs:
  test:
    runs-on: ubuntu-latest
    strategy:
      fail-fast: false
      matrix:
        test-group: [1, 2, 3, 4]
        include:
          # Group 1: Heavy tests (model_test is largest ~83KB)
          - test-group: 1
            test-files: "test/model_test.py test/wrapper_test.py"
          # Group 2: Medium tests
          - test-group: 2
            test-files: "test/get_data_test.py test/analysis_test.py test/plotting_test.py"
          # Group 3: Medium tests
          - test-group: 3
            test-files: "test/prior_test.py test/likelihood_test.py test/sampler_test.py test/photosphere_test.py"
          # Group 4: Lighter tests
          - test-group: 4
<<<<<<< HEAD
            test-files: "test/transient_test.py test/result_test.py test/utils_test.py test/constants_test.py test/examples_test.py test/model_library_test.py test/simulate_transient_test.py test/spectral_models_test.py"
=======
            test-files: "test/transient_test.py test/result_test.py test/utils_test.py test/constants_test.py test/examples_test.py test/model_library_test.py test/simulate_transient_test.py test/test_on_ref_results.py"
>>>>>>> e1d1d5f5

    steps:
    - uses: actions/checkout@v4
    - name: Free Disk Space
      run: |
        echo "Disk space before cleanup:"
        df -h
        sudo rm -rf /usr/share/dotnet
        sudo rm -rf /usr/local/lib/android
        sudo rm -rf /opt/ghc
        sudo rm -rf /opt/hostedtoolcache/CodeQL
        sudo docker image prune --all --force
        echo "Disk space after cleanup:"
        df -h
    - name: Set up Python 3.13
      uses: actions/setup-python@v4
      with:
        python-version: 3.13
        cache: 'pip'
        cache-dependency-path: |
          setup.py
          requirements.txt
          optional_requirements.txt
    - name: Cache apt packages
      uses: actions/cache@v4
      id: cache-apt
      with:
        path: ~/apt-cache
        key: ${{ runner.os }}-apt-texlive-v2
    - name: Install system dependencies
      run: |
        if [ "${{ steps.cache-apt.outputs.cache-hit }}" != "true" ]; then
          sudo apt-get update
          sudo apt-get install -y --download-only dvipng texlive-latex-extra texlive-fonts-recommended cm-super
          mkdir -p ~/apt-cache
          sudo cp /var/cache/apt/archives/*.deb ~/apt-cache/ 2>/dev/null || true
        fi
        sudo cp ~/apt-cache/*.deb /var/cache/apt/archives/ 2>/dev/null || true
        sudo apt-get install -y dvipng texlive-latex-extra texlive-fonts-recommended cm-super
        sudo apt-get clean
        sudo rm -rf /var/lib/apt/lists/*
    - name: Install dependencies
      run: |
        python -m pip install --upgrade pip
        pip install flake8 pytest pytest-cov
        if [ -f requirements.txt ]; then pip install -r requirements.txt; fi
        if [ -f optional_requirements.txt ]; then pip install -r optional_requirements.txt; fi
        pip uninstall -y numba
    - name: Run tests (Group ${{ matrix.test-group }})
      run: |
<<<<<<< HEAD
        pytest ${{ matrix.test-files }} --cov=redback --cov-report=xml --durations=10
        # Rename .coverage file to include group number for later combination
        mv .coverage .coverage.${{ matrix.test-group }}
    - name: Upload coverage data
      uses: actions/upload-artifact@v4
      with:
        name: coverage-data-${{ matrix.test-group }}
        path: |
          coverage.xml
          .coverage.${{ matrix.test-group }}
=======
        # Run pytest with coverage - pytest-cov creates a .coverage file
        pytest ${{ matrix.test-files }} --cov=redback --cov-report= --durations=10
        echo "Coverage file created:"
        ls -la .coverage
    - name: Upload coverage database
      uses: actions/upload-artifact@v4
      with:
        name: coverage-db-${{ matrix.test-group }}
        path: .coverage
        if-no-files-found: error
        include-hidden-files: true
>>>>>>> e1d1d5f5

  coverage:
    needs: test
    runs-on: ubuntu-latest
    steps:
    - uses: actions/checkout@v4
    - name: Set up Python 3.13
      uses: actions/setup-python@v4
      with:
        python-version: 3.13
        cache: 'pip'
    - name: Install coverage tools
      run: |
        pip install coverage coverage-badge coveralls
    - name: Download coverage database files
      uses: actions/download-artifact@v4
      with:
        pattern: coverage-db-*
        path: coverage-artifacts
    - name: Combine coverage reports
      run: |
        pip install coverage[toml]
<<<<<<< HEAD
        # List downloaded files for debugging
        echo "Downloaded coverage files:"
        ls -la .coverage.* 2>/dev/null || echo "No .coverage files found"
        ls -la *.xml 2>/dev/null || echo "No XML files found"
        # Combine .coverage database files from all test groups
        python -m coverage combine .coverage.* || true
        # Generate combined XML report
        coverage xml -o combined-coverage.xml || true
        coverage html || true
        # Show combined coverage summary
        coverage report || true
=======
        # Each artifact has a .coverage file in its own directory
        # Copy and rename them to .coverage.1, .coverage.2, etc.
        echo "Downloaded artifacts:"
        ls -la coverage-artifacts/
        for dir in coverage-artifacts/coverage-db-*/; do
          group=$(basename "$dir" | sed 's/coverage-db-//')
          if [ -f "$dir/.coverage" ]; then
            cp -v "$dir/.coverage" ".coverage.$group"
          fi
        done
        # List what we have
        echo "Coverage files to combine:"
        ls -la .coverage.*
        # Combine coverage files
        coverage combine
        # Generate reports
        coverage xml -o combined-coverage.xml
        coverage html
        coverage report
>>>>>>> e1d1d5f5
    - name: Archive production artifacts
      uses: actions/upload-artifact@v4
      with:
        name: HTML coverage upload
        path: |
          htmlcov
    - name: Coveralls
      run: |
<<<<<<< HEAD
        # Use the combined coverage report for coveralls
        if [ -f combined-coverage.xml ]; then
          cp combined-coverage.xml coverage.xml
        fi
        coveralls --service=github || true
=======
        # Upload the combined coverage report to Coveralls
        coveralls --service=github
>>>>>>> e1d1d5f5
      env:
        GITHUB_TOKEN: ${{ secrets.GITHUB_TOKEN }}
        COVERALLS_FLAG_NAME: combined<|MERGE_RESOLUTION|>--- conflicted
+++ resolved
@@ -28,11 +28,7 @@
             test-files: "test/prior_test.py test/likelihood_test.py test/sampler_test.py test/photosphere_test.py"
           # Group 4: Lighter tests
           - test-group: 4
-<<<<<<< HEAD
-            test-files: "test/transient_test.py test/result_test.py test/utils_test.py test/constants_test.py test/examples_test.py test/model_library_test.py test/simulate_transient_test.py test/spectral_models_test.py"
-=======
-            test-files: "test/transient_test.py test/result_test.py test/utils_test.py test/constants_test.py test/examples_test.py test/model_library_test.py test/simulate_transient_test.py test/test_on_ref_results.py"
->>>>>>> e1d1d5f5
+            test-files: "test/transient_test.py test/result_test.py test/utils_test.py test/constants_test.py test/examples_test.py test/model_library_test.py test/simulate_transient_test.py test/spectral_models_test.py test/test_on_ref_results.py"
 
     steps:
     - uses: actions/checkout@v4
@@ -83,18 +79,6 @@
         pip uninstall -y numba
     - name: Run tests (Group ${{ matrix.test-group }})
       run: |
-<<<<<<< HEAD
-        pytest ${{ matrix.test-files }} --cov=redback --cov-report=xml --durations=10
-        # Rename .coverage file to include group number for later combination
-        mv .coverage .coverage.${{ matrix.test-group }}
-    - name: Upload coverage data
-      uses: actions/upload-artifact@v4
-      with:
-        name: coverage-data-${{ matrix.test-group }}
-        path: |
-          coverage.xml
-          .coverage.${{ matrix.test-group }}
-=======
         # Run pytest with coverage - pytest-cov creates a .coverage file
         pytest ${{ matrix.test-files }} --cov=redback --cov-report= --durations=10
         echo "Coverage file created:"
@@ -106,7 +90,6 @@
         path: .coverage
         if-no-files-found: error
         include-hidden-files: true
->>>>>>> e1d1d5f5
 
   coverage:
     needs: test
@@ -129,19 +112,6 @@
     - name: Combine coverage reports
       run: |
         pip install coverage[toml]
-<<<<<<< HEAD
-        # List downloaded files for debugging
-        echo "Downloaded coverage files:"
-        ls -la .coverage.* 2>/dev/null || echo "No .coverage files found"
-        ls -la *.xml 2>/dev/null || echo "No XML files found"
-        # Combine .coverage database files from all test groups
-        python -m coverage combine .coverage.* || true
-        # Generate combined XML report
-        coverage xml -o combined-coverage.xml || true
-        coverage html || true
-        # Show combined coverage summary
-        coverage report || true
-=======
         # Each artifact has a .coverage file in its own directory
         # Copy and rename them to .coverage.1, .coverage.2, etc.
         echo "Downloaded artifacts:"
@@ -161,7 +131,6 @@
         coverage xml -o combined-coverage.xml
         coverage html
         coverage report
->>>>>>> e1d1d5f5
     - name: Archive production artifacts
       uses: actions/upload-artifact@v4
       with:
@@ -170,16 +139,8 @@
           htmlcov
     - name: Coveralls
       run: |
-<<<<<<< HEAD
-        # Use the combined coverage report for coveralls
-        if [ -f combined-coverage.xml ]; then
-          cp combined-coverage.xml coverage.xml
-        fi
-        coveralls --service=github || true
-=======
         # Upload the combined coverage report to Coveralls
         coveralls --service=github
->>>>>>> e1d1d5f5
       env:
         GITHUB_TOKEN: ${{ secrets.GITHUB_TOKEN }}
         COVERALLS_FLAG_NAME: combined