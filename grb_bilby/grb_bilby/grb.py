--- conflicted
+++ resolved
@@ -6,13 +6,10 @@
 import os
 import pandas as pd
 
-<<<<<<< HEAD
 from .analysis import find_path
 from .getdata import retrieve_and_process_data
-=======
 from .getdata import get_grb_table
 from .utils import find_path
->>>>>>> 45146adf
 
 dirname = os.path.dirname(__file__)
 
@@ -83,7 +80,6 @@
             self.Lum50 = self.Lum50[to_del:]
             self.Lum50_err = self.Lum50_err[:, to_del:]
 
-<<<<<<< HEAD
 
     @property
     def event_table(self):
@@ -106,11 +102,6 @@
 
     def _get_data(self):
         data = pd.read_csv(self.event_table, header=0, error_bad_lines=False, delimiter='\t', dtype='str')
-=======
-    @staticmethod
-    def _get_photon_index():
-        data = get_grb_table()
->>>>>>> 45146adf
         data['BAT Photon Index (15-150 keV) (PL = simple power-law, CPL = cutoff power-law)'] = data[
             'BAT Photon Index (15-150 keV) (PL = simple power-law, CPL = cutoff power-law)'].fillna(0)
         return self.data
@@ -125,13 +116,7 @@
             return 0.
         return self.__clean_string(photon_index)
 
-<<<<<<< HEAD
     def _get_t90(self):
-=======
-    @staticmethod
-    def _get_t90():
-        data = get_grb_table()
->>>>>>> 45146adf
         # data['BAT Photon Index (15-150 keV) (PL = simple power-law, CPL = cutoff power-law)'] = data['BAT Photon
         # Index (15-150 keV) (PL = simple power-law, CPL = cutoff power-law)'].fillna(0)
         t90 = self.data.query('GRB == @self.name')['BAT T90 [sec]'].values[0]
